--- conflicted
+++ resolved
@@ -5,7 +5,7 @@
 
 class FunctionFactory;
 
-#ifdef __ELF__
+#ifdef defined(OS_LINUX)
 void registerFunctionAddressToSymbol(FunctionFactory & factory);
 void registerFunctionAddressToLine(FunctionFactory & factory);
 #endif
@@ -14,19 +14,12 @@
 
 void registerFunctionsIntrospection(FunctionFactory & factory)
 {
-<<<<<<< HEAD
-#if defined (OS_LINUX)
-=======
-#ifdef __ELF__
->>>>>>> 68fb36df
+#if defined(OS_LINUX)
     registerFunctionAddressToSymbol(factory);
     registerFunctionAddressToLine(factory);
 #endif
     registerFunctionDemangle(factory);
     registerFunctionTrap(factory);
-#else
-    UNUSED(factory);
-#endif
 }
 
 }
