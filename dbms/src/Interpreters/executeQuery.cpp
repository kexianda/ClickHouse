#include <DB/Common/ProfileEvents.h>
#include <DB/Common/formatReadable.h>

#include <DB/IO/ConcatReadBuffer.h>

#include <DB/DataStreams/BlockIO.h>
#include <DB/DataStreams/FormatFactory.h>
#include <DB/DataStreams/copyData.h>
<<<<<<< HEAD
=======
#include <DB/DataStreams/IProfilingBlockInputStream.h>
>>>>>>> 18256baf

#include <DB/Parsers/ASTInsertQuery.h>
#include <DB/Parsers/ASTShowProcesslistQuery.h>
#include <DB/Parsers/ASTIdentifier.h>
#include <DB/Parsers/ParserQuery.h>
#include <DB/Parsers/parseQuery.h>

#include <DB/Interpreters/Quota.h>
#include <DB/Interpreters/InterpreterFactory.h>
#include <DB/Interpreters/ProcessList.h>
<<<<<<< HEAD
=======
#include <DB/Interpreters/QueryLog.h>
>>>>>>> 18256baf
#include <DB/Interpreters/executeQuery.h>


namespace DB
{


static void checkLimits(const IAST & ast, const Limits & limits)
{
	if (limits.max_ast_depth)
		ast.checkDepth(limits.max_ast_depth);
	if (limits.max_ast_elements)
		ast.checkSize(limits.max_ast_elements);
}


<<<<<<< HEAD
=======
/// Логгировать запрос в обычный лог (не в таблицу).
>>>>>>> 18256baf
static void logQuery(const String & query, const Context & context)
{
	String logged_query = query;
	std::replace(logged_query.begin(), logged_query.end(), '\n', ' ');
	LOG_DEBUG(&Logger::get("executeQuery"), "(from " << context.getIPAddress().toString() << ") " << logged_query);
}


<<<<<<< HEAD
=======
static void setClientInfo(QueryLogElement & elem, Context & context)
{
	elem.interface = context.getInterface();
	elem.http_method = context.getHTTPMethod();
	elem.ip_address = context.getIPAddress();
	elem.user = context.getUser();
	elem.query_id = context.getCurrentQueryId();
}


static void onExceptionBeforeStart(const String & query, Context & context, time_t current_time)
{
	/// Эксепшен до начала выполнения запроса.
	context.getQuota().addError(current_time);

	bool log_queries = context.getSettingsRef().log_queries;

	/// Логгируем в таблицу начало выполнения запроса, если нужно.
	if (log_queries)
	{
		QueryLogElement elem;

		elem.type = QueryLogElement::EXCEPTION_BEFORE_START;

		elem.event_time = current_time;
		elem.query_start_time = current_time;

		elem.query = query;
		elem.exception = getCurrentExceptionMessage(false);

		setClientInfo(elem, context);

		try
		{
			throw;
		}
		catch (const Exception & e)
		{
			elem.stack_trace = e.getStackTrace().toString();
		}
		catch (...) {}

		context.getQueryLog().add(elem);
	}
}


>>>>>>> 18256baf
static std::tuple<ASTPtr, BlockIO> executeQueryImpl(
	IParser::Pos begin,
	IParser::Pos end,
	Context & context,
	bool internal,
	QueryProcessingStage::Enum stage)
{
	ProfileEvents::increment(ProfileEvents::Query);
	time_t current_time = time(0);

	ParserQuery parser;
	ASTPtr ast;
	size_t query_size;
	size_t max_query_size = context.getSettingsRef().max_query_size;

	try
	{
		ast = parseQuery(parser, begin, end, "");

		/// Засунем запрос в строку. Она выводится в лог и в processlist. Если запрос INSERT, то не будем включать данные для вставки.
		query_size = ast->range.second - ast->range.first;

		if (max_query_size && query_size > max_query_size)
			throw Exception("Query is too large (" + toString(query_size) + ")."
				" max_query_size = " + toString(max_query_size), ErrorCodes::QUERY_IS_TOO_LARGE);
	}
	catch (...)
	{
		/// Всё равно логгируем запрос.
<<<<<<< HEAD
		logQuery(String(begin, begin + std::min(end - begin, static_cast<ptrdiff_t>(max_query_size))), context);
=======
		if (!internal)
		{
			String query = String(begin, begin + std::min(end - begin, static_cast<ptrdiff_t>(max_query_size)));
			logQuery(query, context);
			onExceptionBeforeStart(query, context, current_time);
		}
>>>>>>> 18256baf

		throw;
	}

	String query(begin, query_size);
<<<<<<< HEAD

	if (!internal)
		logQuery(query, context);

	/// Проверка ограничений.
	checkLimits(*ast, context.getSettingsRef().limits);

	QuotaForIntervals & quota = context.getQuota();
	time_t current_time = time(0);

	quota.checkExceeded(current_time);

	/// Положим запрос в список процессов. Но запрос SHOW PROCESSLIST класть не будем.
	ProcessList::EntryPtr process_list_entry;
	if (!internal && nullptr == typeid_cast<const ASTShowProcesslistQuery *>(&*ast))
	{
		const Settings & settings = context.getSettingsRef();

		process_list_entry = context.getProcessList().insert(
			query, context.getUser(), context.getCurrentQueryId(), context.getIPAddress(),
			settings.limits.max_memory_usage,
			settings.queue_max_wait_ms.totalMilliseconds(),
			settings.replace_running_query,
			settings.priority);
=======
	BlockIO res;

	try
	{
		if (!internal)
			logQuery(query, context);

		/// Проверка ограничений.
		checkLimits(*ast, context.getSettingsRef().limits);

		QuotaForIntervals & quota = context.getQuota();

		quota.checkExceeded(current_time);

		const Settings & settings = context.getSettingsRef();
>>>>>>> 18256baf

		/// Положим запрос в список процессов. Но запрос SHOW PROCESSLIST класть не будем.
		ProcessList::EntryPtr process_list_entry;
		if (!internal && nullptr == typeid_cast<const ASTShowProcesslistQuery *>(&*ast))
		{
			process_list_entry = context.getProcessList().insert(
				query, context.getUser(), context.getCurrentQueryId(), context.getIPAddress(),
				settings.limits.max_memory_usage,
				settings.queue_max_wait_ms.totalMilliseconds(),
				settings.replace_running_query,
				settings.priority);

<<<<<<< HEAD
	BlockIO res;

	try
	{
		auto interpreter = InterpreterFactory::get(ast, context, stage);
		res = interpreter->execute();

		/// Держим элемент списка процессов до конца обработки запроса.
		res.process_list_entry = process_list_entry;
=======
			context.setProcessListElement(&process_list_entry->get());
		}

		auto interpreter = InterpreterFactory::get(ast, context, stage);
		res = interpreter->execute();

		/// Держим элемент списка процессов до конца обработки запроса.
		res.process_list_entry = process_list_entry;

		quota.addQuery(current_time);

		/// Всё, что связано с логом запросов.
		{
			QueryLogElement elem;

			elem.type = QueryLogElement::QUERY_START;

			elem.event_time = current_time;
			elem.query_start_time = current_time;

			elem.query = query;

			setClientInfo(elem, context);

			bool log_queries = settings.log_queries;

			/// Логгируем в таблицу начало выполнения запроса, если нужно.
			if (log_queries)
				context.getQueryLog().add(elem);

			/// Также дадим вызывающему коду в дальнейшем логгировать завершение запроса и эксепшен.
			res.finish_callback = [elem, &context, log_queries] (IBlockInputStream & stream) mutable
			{
				ProcessListElement * process_list_elem = context.getProcessListElement();

				if (!process_list_elem)
					return;

				double elapsed_seconds = process_list_elem->watch.elapsedSeconds();

				elem.type = QueryLogElement::QUERY_FINISH;

				elem.event_time = time(0);
				elem.query_duration_ms = elapsed_seconds * 1000;

				elem.read_rows = process_list_elem->progress.rows;
				elem.read_bytes = process_list_elem->progress.bytes;

				auto memory_usage = process_list_elem->memory_tracker.getPeak();
				elem.memory_usage = memory_usage > 0 ? memory_usage : 0;

				if (IProfilingBlockInputStream * profiling_stream = dynamic_cast<IProfilingBlockInputStream *>(&stream))
				{
					const BlockStreamProfileInfo & info = profiling_stream->getInfo();

					elem.result_rows = info.rows;
					elem.result_bytes = info.bytes;
				}

				if (elem.read_rows != 0)
				{
					LOG_INFO(&Logger::get("executeQuery"), std::fixed << std::setprecision(3)
						<< "Read " << elem.read_rows << " rows, "
						<< formatReadableSizeWithBinarySuffix(elem.read_bytes) << " in " << elapsed_seconds << " sec., "
						<< static_cast<size_t>(elem.read_rows / elapsed_seconds) << " rows/sec., "
						<< formatReadableSizeWithBinarySuffix(elem.read_bytes / elapsed_seconds) << "/sec.");
				}

				if (log_queries)
					context.getQueryLog().add(elem);
			};

			res.exception_callback = [elem, &context, log_queries, current_time] () mutable
			{
				context.getQuota().addError(current_time);

				elem.type = QueryLogElement::EXCEPTION_WHILE_PROCESSING;

				elem.event_time = time(0);
				elem.query_duration_ms = 1000 * (elem.event_time - elem.query_start_time);
				elem.exception = getCurrentExceptionMessage(false);

				ProcessListElement * process_list_elem = context.getProcessListElement();

				if (process_list_elem)
				{
					double elapsed_seconds = process_list_elem->watch.elapsedSeconds();

					elem.query_duration_ms = elapsed_seconds * 1000;

					elem.read_rows = process_list_elem->progress.rows;
					elem.read_bytes = process_list_elem->progress.bytes;

					auto memory_usage = process_list_elem->memory_tracker.getPeak();
					elem.memory_usage = memory_usage > 0 ? memory_usage : 0;
				}

				/// Достаём стек трейс, если возможно.
				try
				{
					throw;
				}
				catch (const Exception & e)
				{
					elem.stack_trace = e.getStackTrace().toString();

					LOG_ERROR(&Logger::get("executeQuery"), elem.exception << ", Stack trace:\n\n" << elem.stack_trace);
				}
				catch (...)
				{
					LOG_ERROR(&Logger::get("executeQuery"), elem.exception);
				}

				if (log_queries)
					context.getQueryLog().add(elem);
			};

			if (!internal && res.in)
			{
				std::stringstream log_str;
				log_str << "Query pipeline:\n";
				res.in->dumpTree(log_str);
				LOG_DEBUG(&Logger::get("executeQuery"), log_str.str());
			}
		}
>>>>>>> 18256baf
	}
	catch (...)
	{
		onExceptionBeforeStart(query, context, current_time);
		throw;
	}

<<<<<<< HEAD
	quota.addQuery(current_time);

=======
>>>>>>> 18256baf
	return std::make_tuple(ast, res);
}


BlockIO executeQuery(
	const String & query,
	Context & context,
	bool internal,
	QueryProcessingStage::Enum stage)
{
	BlockIO streams;
	std::tie(std::ignore, streams) = executeQueryImpl(query.data(), query.data() + query.size(), context, internal, stage);
	return streams;
}
<<<<<<< HEAD


=======


>>>>>>> 18256baf
void executeQuery(
	ReadBuffer & istr,
	WriteBuffer & ostr,
	Context & context,
	BlockInputStreamPtr & query_plan,
	bool internal,
	QueryProcessingStage::Enum stage)
{
	PODArray<char> parse_buf;
	const char * begin;
	const char * end;

	/// Если в istr ещё ничего нет, то считываем кусок данных
	if (istr.buffer().size() == 0)
		istr.next();

	size_t max_query_size = context.getSettingsRef().max_query_size;

	if (istr.buffer().end() - istr.position() >= static_cast<ssize_t>(max_query_size))
	{
		/// Если оставшийся размер буфера istr достаточен, чтобы распарсить запрос до max_query_size, то парсим прямо в нём
		begin = istr.position();
		end = istr.buffer().end();
		istr.position() += end - begin;
<<<<<<< HEAD
	}
	else
	{
		/// Если нет - считываем достаточное количество данных в parse_buf
		parse_buf.resize(max_query_size);
		parse_buf.resize(istr.read(&parse_buf[0], max_query_size));
		begin = &parse_buf[0];
		end = begin + parse_buf.size();
=======
>>>>>>> 18256baf
	}
	else
	{
		/// Если нет - считываем достаточное количество данных в parse_buf
		parse_buf.resize(max_query_size);
		parse_buf.resize(istr.read(&parse_buf[0], max_query_size));
		begin = &parse_buf[0];
		end = begin + parse_buf.size();
	}

	ASTPtr ast;
	BlockIO streams;

	std::tie(ast, streams) = executeQueryImpl(begin, end, context, internal, stage);

	ASTPtr ast;
	BlockIO streams;

	std::tie(ast, streams) = executeQueryImpl(begin, end, context, internal, stage);

	if (streams.out)
	{
<<<<<<< HEAD
		const ASTInsertQuery * ast_insert_query = dynamic_cast<const ASTInsertQuery *>(ast.get());

		if (!ast_insert_query)
			throw Exception("Logical error: query requires data to insert, but it is not INSERT query", ErrorCodes::LOGICAL_ERROR);

		String format = ast_insert_query->format;
		if (format.empty())
			format = "Values";

		/// Данные могут содержаться в распарсенной (ast_insert_query.data) и ещё не распарсенной (istr) части запроса.

		ConcatReadBuffer::ReadBuffers buffers;
		ReadBuffer buf1(const_cast<char *>(ast_insert_query->data), ast_insert_query->data ? ast_insert_query->end - ast_insert_query->data : 0, 0);

		if (ast_insert_query->data)
			buffers.push_back(&buf1);
		buffers.push_back(&istr);

		/** NOTE Нельзя читать из istr до того, как прочтём всё между ast_insert_query.data и ast_insert_query.end.
		  * - потому что query.data может ссылаться на кусок памяти, использующийся в качестве буфера в istr.
		  */

		ConcatReadBuffer data_istr(buffers);

		BlockInputStreamPtr in{
			context.getFormatFactory().getInput(
				format, data_istr, streams.out_sample, context.getSettings().max_insert_block_size)};

		copyData(*in, *streams.out);
=======
		if (streams.out)
		{
			const ASTInsertQuery * ast_insert_query = dynamic_cast<const ASTInsertQuery *>(ast.get());

			if (!ast_insert_query)
				throw Exception("Logical error: query requires data to insert, but it is not INSERT query", ErrorCodes::LOGICAL_ERROR);

			String format = ast_insert_query->format;
			if (format.empty())
				format = "Values";

			/// Данные могут содержаться в распарсенной (ast_insert_query.data) и ещё не распарсенной (istr) части запроса.

			ConcatReadBuffer::ReadBuffers buffers;
			ReadBuffer buf1(const_cast<char *>(ast_insert_query->data), ast_insert_query->data ? ast_insert_query->end - ast_insert_query->data : 0, 0);

			if (ast_insert_query->data)
				buffers.push_back(&buf1);
			buffers.push_back(&istr);

			/** NOTE Нельзя читать из istr до того, как прочтём всё между ast_insert_query.data и ast_insert_query.end.
			* - потому что query.data может ссылаться на кусок памяти, использующийся в качестве буфера в istr.
			*/

			ConcatReadBuffer data_istr(buffers);

			BlockInputStreamPtr in{
				context.getFormatFactory().getInput(
					format, data_istr, streams.out_sample, context.getSettings().max_insert_block_size)};

			copyData(*in, *streams.out);
		}

		if (streams.in)
		{
			const ASTQueryWithOutput * ast_query_with_output = dynamic_cast<const ASTQueryWithOutput *>(ast.get());

			String format_name = ast_query_with_output && (ast_query_with_output->getFormat() != nullptr)
				? typeid_cast<const ASTIdentifier &>(*ast_query_with_output->getFormat()).name
				: context.getDefaultFormat();

			BlockOutputStreamPtr out = context.getFormatFactory().getOutput(format_name, ostr, streams.in_sample);

			copyData(*streams.in, *out);
		}
>>>>>>> 18256baf
	}

	if (streams.in)
	{
<<<<<<< HEAD
		const ASTQueryWithOutput * ast_query_with_output = dynamic_cast<const ASTQueryWithOutput *>(ast.get());

		String format_name = ast_query_with_output && ast_query_with_output->format
			? typeid_cast<const ASTIdentifier &>(*ast_query_with_output->format).name
			: context.getDefaultFormat();

		BlockOutputStreamPtr out = context.getFormatFactory().getOutput(format_name, ostr, streams.in_sample);

		copyData(*streams.in, *out);
	}
}

=======
		streams.onException();
		throw;
	}

	streams.onFinish();
}

>>>>>>> 18256baf
}<|MERGE_RESOLUTION|>--- conflicted
+++ resolved
@@ -6,10 +6,7 @@
 #include <DB/DataStreams/BlockIO.h>
 #include <DB/DataStreams/FormatFactory.h>
 #include <DB/DataStreams/copyData.h>
-<<<<<<< HEAD
-=======
 #include <DB/DataStreams/IProfilingBlockInputStream.h>
->>>>>>> 18256baf
 
 #include <DB/Parsers/ASTInsertQuery.h>
 #include <DB/Parsers/ASTShowProcesslistQuery.h>
@@ -20,10 +17,7 @@
 #include <DB/Interpreters/Quota.h>
 #include <DB/Interpreters/InterpreterFactory.h>
 #include <DB/Interpreters/ProcessList.h>
-<<<<<<< HEAD
-=======
 #include <DB/Interpreters/QueryLog.h>
->>>>>>> 18256baf
 #include <DB/Interpreters/executeQuery.h>
 
 
@@ -40,10 +34,7 @@
 }
 
 
-<<<<<<< HEAD
-=======
 /// Логгировать запрос в обычный лог (не в таблицу).
->>>>>>> 18256baf
 static void logQuery(const String & query, const Context & context)
 {
 	String logged_query = query;
@@ -52,8 +43,6 @@
 }
 
 
-<<<<<<< HEAD
-=======
 static void setClientInfo(QueryLogElement & elem, Context & context)
 {
 	elem.interface = context.getInterface();
@@ -101,7 +90,6 @@
 }
 
 
->>>>>>> 18256baf
 static std::tuple<ASTPtr, BlockIO> executeQueryImpl(
 	IParser::Pos begin,
 	IParser::Pos end,
@@ -131,47 +119,17 @@
 	catch (...)
 	{
 		/// Всё равно логгируем запрос.
-<<<<<<< HEAD
-		logQuery(String(begin, begin + std::min(end - begin, static_cast<ptrdiff_t>(max_query_size))), context);
-=======
 		if (!internal)
 		{
 			String query = String(begin, begin + std::min(end - begin, static_cast<ptrdiff_t>(max_query_size)));
 			logQuery(query, context);
 			onExceptionBeforeStart(query, context, current_time);
 		}
->>>>>>> 18256baf
 
 		throw;
 	}
 
 	String query(begin, query_size);
-<<<<<<< HEAD
-
-	if (!internal)
-		logQuery(query, context);
-
-	/// Проверка ограничений.
-	checkLimits(*ast, context.getSettingsRef().limits);
-
-	QuotaForIntervals & quota = context.getQuota();
-	time_t current_time = time(0);
-
-	quota.checkExceeded(current_time);
-
-	/// Положим запрос в список процессов. Но запрос SHOW PROCESSLIST класть не будем.
-	ProcessList::EntryPtr process_list_entry;
-	if (!internal && nullptr == typeid_cast<const ASTShowProcesslistQuery *>(&*ast))
-	{
-		const Settings & settings = context.getSettingsRef();
-
-		process_list_entry = context.getProcessList().insert(
-			query, context.getUser(), context.getCurrentQueryId(), context.getIPAddress(),
-			settings.limits.max_memory_usage,
-			settings.queue_max_wait_ms.totalMilliseconds(),
-			settings.replace_running_query,
-			settings.priority);
-=======
 	BlockIO res;
 
 	try
@@ -187,7 +145,6 @@
 		quota.checkExceeded(current_time);
 
 		const Settings & settings = context.getSettingsRef();
->>>>>>> 18256baf
 
 		/// Положим запрос в список процессов. Но запрос SHOW PROCESSLIST класть не будем.
 		ProcessList::EntryPtr process_list_entry;
@@ -200,17 +157,6 @@
 				settings.replace_running_query,
 				settings.priority);
 
-<<<<<<< HEAD
-	BlockIO res;
-
-	try
-	{
-		auto interpreter = InterpreterFactory::get(ast, context, stage);
-		res = interpreter->execute();
-
-		/// Держим элемент списка процессов до конца обработки запроса.
-		res.process_list_entry = process_list_entry;
-=======
 			context.setProcessListElement(&process_list_entry->get());
 		}
 
@@ -336,7 +282,6 @@
 				LOG_DEBUG(&Logger::get("executeQuery"), log_str.str());
 			}
 		}
->>>>>>> 18256baf
 	}
 	catch (...)
 	{
@@ -344,11 +289,6 @@
 		throw;
 	}
 
-<<<<<<< HEAD
-	quota.addQuery(current_time);
-
-=======
->>>>>>> 18256baf
 	return std::make_tuple(ast, res);
 }
 
@@ -363,13 +303,8 @@
 	std::tie(std::ignore, streams) = executeQueryImpl(query.data(), query.data() + query.size(), context, internal, stage);
 	return streams;
 }
-<<<<<<< HEAD
-
-
-=======
-
-
->>>>>>> 18256baf
+
+
 void executeQuery(
 	ReadBuffer & istr,
 	WriteBuffer & ostr,
@@ -394,7 +329,6 @@
 		begin = istr.position();
 		end = istr.buffer().end();
 		istr.position() += end - begin;
-<<<<<<< HEAD
 	}
 	else
 	{
@@ -403,16 +337,6 @@
 		parse_buf.resize(istr.read(&parse_buf[0], max_query_size));
 		begin = &parse_buf[0];
 		end = begin + parse_buf.size();
-=======
->>>>>>> 18256baf
-	}
-	else
-	{
-		/// Если нет - считываем достаточное количество данных в parse_buf
-		parse_buf.resize(max_query_size);
-		parse_buf.resize(istr.read(&parse_buf[0], max_query_size));
-		begin = &parse_buf[0];
-		end = begin + parse_buf.size();
 	}
 
 	ASTPtr ast;
@@ -420,44 +344,8 @@
 
 	std::tie(ast, streams) = executeQueryImpl(begin, end, context, internal, stage);
 
-	ASTPtr ast;
-	BlockIO streams;
-
-	std::tie(ast, streams) = executeQueryImpl(begin, end, context, internal, stage);
-
-	if (streams.out)
-	{
-<<<<<<< HEAD
-		const ASTInsertQuery * ast_insert_query = dynamic_cast<const ASTInsertQuery *>(ast.get());
-
-		if (!ast_insert_query)
-			throw Exception("Logical error: query requires data to insert, but it is not INSERT query", ErrorCodes::LOGICAL_ERROR);
-
-		String format = ast_insert_query->format;
-		if (format.empty())
-			format = "Values";
-
-		/// Данные могут содержаться в распарсенной (ast_insert_query.data) и ещё не распарсенной (istr) части запроса.
-
-		ConcatReadBuffer::ReadBuffers buffers;
-		ReadBuffer buf1(const_cast<char *>(ast_insert_query->data), ast_insert_query->data ? ast_insert_query->end - ast_insert_query->data : 0, 0);
-
-		if (ast_insert_query->data)
-			buffers.push_back(&buf1);
-		buffers.push_back(&istr);
-
-		/** NOTE Нельзя читать из istr до того, как прочтём всё между ast_insert_query.data и ast_insert_query.end.
-		  * - потому что query.data может ссылаться на кусок памяти, использующийся в качестве буфера в istr.
-		  */
-
-		ConcatReadBuffer data_istr(buffers);
-
-		BlockInputStreamPtr in{
-			context.getFormatFactory().getInput(
-				format, data_istr, streams.out_sample, context.getSettings().max_insert_block_size)};
-
-		copyData(*in, *streams.out);
-=======
+	try
+	{
 		if (streams.out)
 		{
 			const ASTInsertQuery * ast_insert_query = dynamic_cast<const ASTInsertQuery *>(ast.get());
@@ -503,25 +391,9 @@
 
 			copyData(*streams.in, *out);
 		}
->>>>>>> 18256baf
-	}
-
-	if (streams.in)
-	{
-<<<<<<< HEAD
-		const ASTQueryWithOutput * ast_query_with_output = dynamic_cast<const ASTQueryWithOutput *>(ast.get());
-
-		String format_name = ast_query_with_output && ast_query_with_output->format
-			? typeid_cast<const ASTIdentifier &>(*ast_query_with_output->format).name
-			: context.getDefaultFormat();
-
-		BlockOutputStreamPtr out = context.getFormatFactory().getOutput(format_name, ostr, streams.in_sample);
-
-		copyData(*streams.in, *out);
-	}
-}
-
-=======
+	}
+	catch (...)
+	{
 		streams.onException();
 		throw;
 	}
@@ -529,5 +401,4 @@
 	streams.onFinish();
 }
 
->>>>>>> 18256baf
 }