--- conflicted
+++ resolved
@@ -390,14 +390,9 @@
 
     auto new_columns = getColumns();
     auto new_indices = getIndices();
-<<<<<<< HEAD
+    auto new_constraints = getConstraints();
     params.applyForColumnsOnly(new_columns);
-    context.getDatabase(current_database_name)->alterTable(context, current_table_name, new_columns, new_indices, {});
-=======
-    auto new_constraints = getConstraints();
-    params.apply(new_columns);
     context.getDatabase(current_database_name)->alterTable(context, current_table_name, new_columns, new_indices, new_constraints, {});
->>>>>>> d0555d8e
     setColumns(std::move(new_columns));
 }
 
