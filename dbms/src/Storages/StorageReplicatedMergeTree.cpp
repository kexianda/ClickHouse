#include <Disks/DiskSpaceMonitor.h>
#include <Common/FieldVisitors.h>
#include <Common/Macros.h>
#include <Common/StringUtils/StringUtils.h>
#include <Common/ThreadPool.h>
#include <Common/ZooKeeper/KeeperException.h>
#include <Common/ZooKeeper/Types.h>
#include <Common/escapeForFileName.h>
#include <Common/formatReadable.h>
#include <Common/thread_local_rng.h>
#include <Common/typeid_cast.h>

#include <Storages/AlterCommands.h>
#include <Storages/PartitionCommands.h>
#include <Storages/ColumnsDescription.h>
#include <Storages/StorageReplicatedMergeTree.h>
#include <Storages/MergeTree/IMergeTreeDataPart.h>
#include <Storages/MergeTree/MergeList.h>
#include <Storages/MergeTree/ReplicatedMergeTreeTableMetadata.h>
#include <Storages/MergeTree/ReplicatedMergeTreeBlockOutputStream.h>
#include <Storages/MergeTree/ReplicatedMergeTreeQuorumEntry.h>
#include <Storages/MergeTree/ReplicatedMergeTreeMutationEntry.h>
#include <Storages/MergeTree/ReplicatedMergeTreeAddress.h>
#include <Storages/MergeTree/ReplicatedMergeTreeQuorumAddedParts.h>
#include <Storages/MergeTree/ReplicatedMergeTreePartHeader.h>
#include <Storages/VirtualColumnUtils.h>

#include <Databases/IDatabase.h>

#include <Parsers/formatAST.h>
#include <Parsers/ASTDropQuery.h>
#include <Parsers/ASTOptimizeQuery.h>
#include <Parsers/ASTLiteral.h>
#include <Parsers/queryToString.h>
#include <Parsers/ASTCheckQuery.h>
#include <Parsers/ASTSetQuery.h>

#include <IO/ReadBufferFromString.h>
#include <IO/Operators.h>
#include <IO/ConnectionTimeouts.h>

#include <Interpreters/InterpreterAlterQuery.h>
#include <Interpreters/PartLog.h>

#include <DataStreams/RemoteBlockInputStream.h>
#include <DataStreams/NullBlockOutputStream.h>
#include <DataStreams/copyData.h>

#include <Poco/DirectoryIterator.h>

#include <ext/range.h>
#include <ext/scope_guard.h>

#include <ctime>
#include <thread>
#include <future>

#include <boost/algorithm/string/join.hpp>

namespace ProfileEvents
{
    extern const Event ReplicatedPartMerges;
    extern const Event ReplicatedPartMutations;
    extern const Event ReplicatedPartFailedFetches;
    extern const Event ReplicatedPartFetchesOfMerged;
    extern const Event ObsoleteReplicatedParts;
    extern const Event ReplicatedPartFetches;
    extern const Event DataAfterMergeDiffersFromReplica;
    extern const Event DataAfterMutationDiffersFromReplica;
}

namespace CurrentMetrics
{
    extern const Metric LeaderReplica;
}


namespace DB
{

namespace ErrorCodes
{
    extern const int CANNOT_READ_ALL_DATA;
    extern const int NOT_IMPLEMENTED;
    extern const int NO_ZOOKEEPER;
    extern const int INCORRECT_DATA;
    extern const int INCOMPATIBLE_COLUMNS;
    extern const int REPLICA_IS_ALREADY_EXIST;
    extern const int NO_REPLICA_HAS_PART;
    extern const int LOGICAL_ERROR;
    extern const int TOO_MANY_UNEXPECTED_DATA_PARTS;
    extern const int ABORTED;
    extern const int REPLICA_IS_NOT_IN_QUORUM;
    extern const int TABLE_IS_READ_ONLY;
    extern const int NOT_FOUND_NODE;
    extern const int NO_ACTIVE_REPLICAS;
    extern const int LEADERSHIP_CHANGED;
    extern const int TABLE_WAS_NOT_DROPPED;
    extern const int PARTITION_ALREADY_EXISTS;
    extern const int TOO_MANY_RETRIES_TO_FETCH_PARTS;
    extern const int RECEIVED_ERROR_FROM_REMOTE_IO_SERVER;
    extern const int PARTITION_DOESNT_EXIST;
    extern const int UNFINISHED;
    extern const int RECEIVED_ERROR_TOO_MANY_REQUESTS;
    extern const int TOO_MANY_FETCHES;
    extern const int BAD_DATA_PART_NAME;
    extern const int PART_IS_TEMPORARILY_LOCKED;
    extern const int CANNOT_ASSIGN_OPTIMIZE;
    extern const int KEEPER_EXCEPTION;
    extern const int ALL_REPLICAS_LOST;
    extern const int REPLICA_STATUS_CHANGED;
    extern const int CANNOT_ASSIGN_ALTER;
}

namespace ActionLocks
{
    extern const StorageActionBlockType PartsMerge;
    extern const StorageActionBlockType PartsFetch;
    extern const StorageActionBlockType PartsSend;
    extern const StorageActionBlockType ReplicationQueue;
    extern const StorageActionBlockType PartsTTLMerge;
    extern const StorageActionBlockType PartsMove;
}


static const auto QUEUE_UPDATE_ERROR_SLEEP_MS     = 1 * 1000;
static const auto MERGE_SELECTING_SLEEP_MS        = 5 * 1000;
static const auto MUTATIONS_FINALIZING_SLEEP_MS   = 1 * 1000;


void StorageReplicatedMergeTree::setZooKeeper(zkutil::ZooKeeperPtr zookeeper)
{
    std::lock_guard lock(current_zookeeper_mutex);
    current_zookeeper = zookeeper;
}

zkutil::ZooKeeperPtr StorageReplicatedMergeTree::tryGetZooKeeper() const
{
    std::lock_guard lock(current_zookeeper_mutex);
    return current_zookeeper;
}

zkutil::ZooKeeperPtr StorageReplicatedMergeTree::getZooKeeper() const
{
    auto res = tryGetZooKeeper();
    if (!res)
        throw Exception("Cannot get ZooKeeper", ErrorCodes::NO_ZOOKEEPER);
    return res;
}


StorageReplicatedMergeTree::StorageReplicatedMergeTree(
    const String & zookeeper_path_,
    const String & replica_name_,
    bool attach,
    const StorageID & table_id_,
    const String & relative_data_path_,
    const StorageInMemoryMetadata & metadata,
    Context & context_,
    const String & date_column_name,
    const MergingParams & merging_params_,
    std::unique_ptr<MergeTreeSettings> settings_,
    bool has_force_restore_data_flag)
    : MergeTreeData(table_id_,
                    relative_data_path_,
                    metadata,
                    context_,
                    date_column_name,
                    merging_params_,
                    std::move(settings_),
                    true,                   /// require_part_metadata
                    attach,
                    [this] (const std::string & name) { enqueuePartForCheck(name); })
    , zookeeper_path(global_context.getMacros()->expand(zookeeper_path_, table_id_.database_name, table_id_.table_name))
    , replica_name(global_context.getMacros()->expand(replica_name_, table_id_.database_name, table_id_.table_name))
    , reader(*this)
    , writer(*this)
    , merger_mutator(*this, global_context.getBackgroundPool().getNumberOfThreads())
    , queue(*this)
    , fetcher(*this)
    , cleanup_thread(*this)
    , part_check_thread(*this)
    , restarting_thread(*this)
{
    if (!zookeeper_path.empty() && zookeeper_path.back() == '/')
        zookeeper_path.resize(zookeeper_path.size() - 1);
    /// If zookeeper chroot prefix is used, path should start with '/', because chroot concatenates without it.
    if (!zookeeper_path.empty() && zookeeper_path.front() != '/')
        zookeeper_path = "/" + zookeeper_path;
    replica_path = zookeeper_path + "/replicas/" + replica_name;

    queue_updating_task = global_context.getSchedulePool().createTask(getStorageID().getFullTableName() + " (StorageReplicatedMergeTree::queueUpdatingTask)", [this]{ queueUpdatingTask(); });

    mutations_updating_task = global_context.getSchedulePool().createTask(getStorageID().getFullTableName() + " (StorageReplicatedMergeTree::mutationsUpdatingTask)", [this]{ mutationsUpdatingTask(); });

    merge_selecting_task = global_context.getSchedulePool().createTask(getStorageID().getFullTableName() + " (StorageReplicatedMergeTree::mergeSelectingTask)", [this] { mergeSelectingTask(); });
    /// Will be activated if we win leader election.
    merge_selecting_task->deactivate();

    mutations_finalizing_task = global_context.getSchedulePool().createTask(getStorageID().getFullTableName() + " (StorageReplicatedMergeTree::mutationsFinalizingTask)", [this] { mutationsFinalizingTask(); });

    if (global_context.hasZooKeeper())
        current_zookeeper = global_context.getZooKeeper();

    bool skip_sanity_checks = false;

    if (current_zookeeper && current_zookeeper->exists(replica_path + "/flags/force_restore_data"))
    {
        skip_sanity_checks = true;
        current_zookeeper->remove(replica_path + "/flags/force_restore_data");

        LOG_WARNING(log, "Skipping the limits on severity of changes to data parts and columns (flag "
            << replica_path << "/flags/force_restore_data).");
    }
    else if (has_force_restore_data_flag)
    {
        skip_sanity_checks = true;

        LOG_WARNING(log, "Skipping the limits on severity of changes to data parts and columns (flag force_restore_data).");
    }

    loadDataParts(skip_sanity_checks);

    if (!current_zookeeper)
    {
        if (!attach)
            throw Exception("Can't create replicated table without ZooKeeper", ErrorCodes::NO_ZOOKEEPER);

        /// Do not activate the replica. It will be readonly.
        LOG_ERROR(log, "No ZooKeeper: table will be in readonly mode.");
        is_readonly = true;
        return;
    }

    if (attach && !current_zookeeper->exists(zookeeper_path + "/metadata"))
    {
        LOG_WARNING(log, "No metadata in ZooKeeper: table will be in readonly mode.");
        is_readonly = true;
        return;
    }

    if (!attach)
    {
        if (!getDataParts().empty())
            throw Exception("Data directory for table already containing data parts - probably it was unclean DROP table or manual intervention. You must either clear directory by hand or use ATTACH TABLE instead of CREATE TABLE if you need to use that parts.", ErrorCodes::INCORRECT_DATA);

        createTableIfNotExists();

        checkTableStructure(zookeeper_path);

        Coordination::Stat metadata_stat;
        current_zookeeper->get(zookeeper_path + "/metadata", &metadata_stat);
        metadata_version = metadata_stat.version;

        createReplica();

    }
    else
    {
        checkTableStructure(replica_path);
        checkParts(skip_sanity_checks);

        if (current_zookeeper->exists(replica_path + "/metadata_version"))
        {
            metadata_version = parse<int>(current_zookeeper->get(replica_path + "/metadata_version"));
        }
        else /// This replica was created on old version, so we have to take version of global node
        {
            Coordination::Stat metadata_stat;
            current_zookeeper->get(zookeeper_path + "/metadata", &metadata_stat);
            metadata_version = metadata_stat.version;
        }
        /// Temporary directories contain untinalized results of Merges or Fetches (after forced restart)
        ///  and don't allow to reinitialize them, so delete each of them immediately
        clearOldTemporaryDirectories(0);
    }

    createNewZooKeeperNodes();


    other_replicas_fixed_granularity = checkFixedGranualrityInZookeeper();
}


bool StorageReplicatedMergeTree::checkFixedGranualrityInZookeeper()
{
    auto zookeeper = getZooKeeper();
    String metadata_str = zookeeper->get(zookeeper_path + "/metadata");
    auto metadata_from_zk = ReplicatedMergeTreeTableMetadata::parse(metadata_str);
    return metadata_from_zk.index_granularity_bytes == 0;
}


void StorageReplicatedMergeTree::waitMutationToFinishOnReplicas(
    const Strings & replicas, const String & mutation_id) const
{
    if (replicas.empty())
        return;

    zkutil::EventPtr wait_event = std::make_shared<Poco::Event>();


    std::set<String> inactive_replicas;
    for (const String & replica : replicas)
    {

        LOG_DEBUG(log, "Waiting for " << replica << " to apply mutation " + mutation_id);

        while (!partial_shutdown_called)
        {
            /// Mutation maybe killed or whole replica was deleted.
            /// Wait event will unblock at this moment.
            Coordination::Stat exists_stat;
            if (!getZooKeeper()->exists(zookeeper_path + "/mutations/" + mutation_id, &exists_stat, wait_event))
            {
                LOG_WARNING(log, "Mutation " << mutation_id << " was killed or manually removed. Nothing to wait.");
                return;
            }

            auto zookeeper = getZooKeeper();
            /// Replica could be inactive.
            if (!zookeeper->exists(zookeeper_path + "/replicas/" + replica + "/is_active"))
            {
                LOG_WARNING(log, "Replica " << replica << " is not active during mutation. "
                    "Mutation will be done asynchronously when replica becomes active.");

                inactive_replicas.emplace(replica);
                break;
            }

            String mutation_pointer = zookeeper_path + "/replicas/" + replica + "/mutation_pointer";
            std::string mutation_pointer_value;
            Coordination::Stat get_stat;
            /// Replica could be removed
            if (!zookeeper->tryGet(mutation_pointer, mutation_pointer_value, &get_stat, wait_event))
            {
                LOG_WARNING(log, replica << " was removed");
                break;
            }
            else if (mutation_pointer_value >= mutation_id) /// Maybe we already processed more fresh mutation
                break;                                      /// (numbers like 0000000000 and 0000000001)

            /// We wait without timeout.
            wait_event->wait();
        }

        if (partial_shutdown_called)
            throw Exception("Mutation is not finished because table shutdown was called. It will be done after table restart.",
                ErrorCodes::UNFINISHED);
    }

    if (!inactive_replicas.empty())
    {
        std::stringstream exception_message;
        exception_message << "Mutation is not finished because";

        if (!inactive_replicas.empty())
            exception_message << " some replicas are inactive right now: " << boost::algorithm::join(inactive_replicas, ", ");

        exception_message << ". Mutation will be done asynchronously";

        throw Exception(exception_message.str(), ErrorCodes::UNFINISHED);
    }
}

void StorageReplicatedMergeTree::createNewZooKeeperNodes()
{
    auto zookeeper = getZooKeeper();

    /// Working with quorum.
    zookeeper->createIfNotExists(zookeeper_path + "/quorum", String());
    zookeeper->createIfNotExists(zookeeper_path + "/quorum/last_part", String());
    zookeeper->createIfNotExists(zookeeper_path + "/quorum/failed_parts", String());

    /// Tracking lag of replicas.
    zookeeper->createIfNotExists(replica_path + "/min_unprocessed_insert_time", String());
    zookeeper->createIfNotExists(replica_path + "/max_processed_insert_time", String());

    /// Mutations
    zookeeper->createIfNotExists(zookeeper_path + "/mutations", String());
    zookeeper->createIfNotExists(replica_path + "/mutation_pointer", String());
}


void StorageReplicatedMergeTree::createTableIfNotExists()
{
    auto zookeeper = getZooKeeper();

    if (zookeeper->exists(zookeeper_path))
        return;

    LOG_DEBUG(log, "Creating table " << zookeeper_path);

    zookeeper->createAncestors(zookeeper_path);

    /// We write metadata of table so that the replicas can check table parameters with them.
    String metadata = ReplicatedMergeTreeTableMetadata(*this).toString();

    Coordination::Requests ops;
    ops.emplace_back(zkutil::makeCreateRequest(zookeeper_path, "",
        zkutil::CreateMode::Persistent));
    ops.emplace_back(zkutil::makeCreateRequest(zookeeper_path + "/metadata", metadata,
        zkutil::CreateMode::Persistent));
    ops.emplace_back(zkutil::makeCreateRequest(zookeeper_path + "/columns", getColumns().toString(),
        zkutil::CreateMode::Persistent));
    ops.emplace_back(zkutil::makeCreateRequest(zookeeper_path + "/log", "",
        zkutil::CreateMode::Persistent));
    ops.emplace_back(zkutil::makeCreateRequest(zookeeper_path + "/blocks", "",
        zkutil::CreateMode::Persistent));
    ops.emplace_back(zkutil::makeCreateRequest(zookeeper_path + "/block_numbers", "",
        zkutil::CreateMode::Persistent));
    ops.emplace_back(zkutil::makeCreateRequest(zookeeper_path + "/nonincrement_block_numbers", "",
        zkutil::CreateMode::Persistent)); /// /nonincrement_block_numbers dir is unused, but is created nonetheless for backwards compatibility.
    ops.emplace_back(zkutil::makeCreateRequest(zookeeper_path + "/leader_election", "",
        zkutil::CreateMode::Persistent));
    ops.emplace_back(zkutil::makeCreateRequest(zookeeper_path + "/temp", "",
        zkutil::CreateMode::Persistent));
    ops.emplace_back(zkutil::makeCreateRequest(zookeeper_path + "/replicas", "",
        zkutil::CreateMode::Persistent));

    Coordination::Responses responses;
    auto code = zookeeper->tryMulti(ops, responses);
    if (code && code != Coordination::ZNODEEXISTS)
        throw Coordination::Exception(code);
}


/** Verify that list of columns and table storage_settings_ptr match those specified in ZK (/ metadata).
    * If not, throw an exception.
    */
void StorageReplicatedMergeTree::checkTableStructure(const String & zookeeper_prefix)
{
    auto zookeeper = getZooKeeper();

    ReplicatedMergeTreeTableMetadata old_metadata(*this);

    Coordination::Stat metadata_stat;
    String metadata_str = zookeeper->get(zookeeper_prefix + "/metadata", &metadata_stat);
    auto metadata_from_zk = ReplicatedMergeTreeTableMetadata::parse(metadata_str);
    old_metadata.checkEquals(metadata_from_zk);

    Coordination::Stat columns_stat;
    auto columns_from_zk = ColumnsDescription::parse(zookeeper->get(zookeeper_prefix + "/columns", &columns_stat));

    const ColumnsDescription & old_columns = getColumns();
    if (columns_from_zk != old_columns)
    {
        throw Exception("Table columns structure in ZooKeeper is different from local table structure", ErrorCodes::INCOMPATIBLE_COLUMNS);
    }
}


void StorageReplicatedMergeTree::setTableStructure(ColumnsDescription new_columns, const ReplicatedMergeTreeTableMetadata::Diff & metadata_diff)
{
    StorageInMemoryMetadata metadata = getInMemoryMetadata();
    if (new_columns != metadata.columns)
        metadata.columns = new_columns;

    if (!metadata_diff.empty())
    {
        if (metadata_diff.sorting_key_changed)
        {
            ParserNotEmptyExpressionList parser(false);
            auto new_sorting_key_expr_list = parseQuery(parser, metadata_diff.new_sorting_key, 0);

            if (new_sorting_key_expr_list->children.size() == 1)
                metadata.order_by_ast = new_sorting_key_expr_list->children[0];
            else
            {
                auto tuple = makeASTFunction("tuple");
                tuple->arguments->children = new_sorting_key_expr_list->children;
                metadata.order_by_ast = tuple;
            }

            if (!primary_key_ast)
            {
                /// Primary and sorting key become independent after this ALTER so we have to
                /// save the old ORDER BY expression as the new primary key.
                metadata.primary_key_ast = order_by_ast->clone();
            }
        }

        if (metadata_diff.skip_indices_changed)
            metadata.indices = IndicesDescription::parse(metadata_diff.new_skip_indices);

        if (metadata_diff.constraints_changed)
            metadata.constraints = ConstraintsDescription::parse(metadata_diff.new_constraints);

        if (metadata_diff.ttl_table_changed)
        {
            ParserTTLExpressionList parser;
            metadata.ttl_for_table_ast = parseQuery(parser, metadata_diff.new_ttl_table, 0);
        }
    }

    auto table_id = getStorageID();
    DatabaseCatalog::instance().getDatabase(table_id.database_name)->alterTable(global_context, table_id.table_name, metadata);

    /// Even if the primary/sorting keys didn't change we must reinitialize it
    /// because primary key column types might have changed.
    setProperties(metadata);
    setTTLExpressions(new_columns.getColumnTTLs(), metadata.ttl_for_table_ast);
}


/** If necessary, restore a part, replica itself adds a record for its receipt.
  * What time should I put for this entry in the queue? Time is taken into account when calculating lag of replica.
  * For these purposes, it makes sense to use creation time of missing part
  *  (that is, in calculating lag, it will be taken into account how old is the part we need to recover).
  */
static time_t tryGetPartCreateTime(zkutil::ZooKeeperPtr & zookeeper, const String & replica_path, const String & part_name)
{
    time_t res = 0;

    /// We get creation time of part, if it still exists (was not merged, for example).
    Coordination::Stat stat;
    String unused;
    if (zookeeper->tryGet(replica_path + "/parts/" + part_name, unused, &stat))
        res = stat.ctime / 1000;

    return res;
}


void StorageReplicatedMergeTree::createReplica()
{
    auto zookeeper = getZooKeeper();

    LOG_DEBUG(log, "Creating replica " << replica_path);

    int32_t code;

    do
    {
        Coordination::Stat replicas_stat;
        String last_added_replica = zookeeper->get(zookeeper_path + "/replicas", &replicas_stat);

        /// If it is not the first replica, we will mark it as "lost", to immediately repair (clone) from existing replica.
        String is_lost_value = last_added_replica.empty() ? "0" : "1";

        Coordination::Requests ops;
        Coordination::Responses resps;
        ops.emplace_back(zkutil::makeCreateRequest(replica_path, "", zkutil::CreateMode::Persistent));
        ops.emplace_back(zkutil::makeCreateRequest(replica_path + "/host", "", zkutil::CreateMode::Persistent));
        ops.emplace_back(zkutil::makeCreateRequest(replica_path + "/log_pointer", "", zkutil::CreateMode::Persistent));
        ops.emplace_back(zkutil::makeCreateRequest(replica_path + "/queue", "", zkutil::CreateMode::Persistent));
        ops.emplace_back(zkutil::makeCreateRequest(replica_path + "/parts", "", zkutil::CreateMode::Persistent));
        ops.emplace_back(zkutil::makeCreateRequest(replica_path + "/flags", "", zkutil::CreateMode::Persistent));
        ops.emplace_back(zkutil::makeCreateRequest(replica_path + "/is_lost", is_lost_value, zkutil::CreateMode::Persistent));
        ops.emplace_back(zkutil::makeCreateRequest(replica_path + "/metadata", ReplicatedMergeTreeTableMetadata(*this).toString(), zkutil::CreateMode::Persistent));
        ops.emplace_back(zkutil::makeCreateRequest(replica_path + "/columns", getColumns().toString(), zkutil::CreateMode::Persistent));
        ops.emplace_back(zkutil::makeCreateRequest(replica_path + "/metadata_version", std::to_string(metadata_version), zkutil::CreateMode::Persistent));
        /// Check version of /replicas to see if there are any replicas created at the same moment of time.
        ops.emplace_back(zkutil::makeSetRequest(zookeeper_path + "/replicas", "last added replica: " + replica_name, replicas_stat.version));

        code = zookeeper->tryMulti(ops, resps);
        if (code == Coordination::Error::ZNODEEXISTS)
            throw Exception("Replica " + replica_path + " already exists.", ErrorCodes::REPLICA_IS_ALREADY_EXIST);
        else if (code == Coordination::Error::ZBADVERSION)
            LOG_ERROR(log, "Retrying createReplica(), because some other replicas were created at the same time");
        else
            zkutil::KeeperMultiException::check(code, ops, resps);
    } while (code == Coordination::Error::ZBADVERSION);
}


void StorageReplicatedMergeTree::checkParts(bool skip_sanity_checks)
{
    auto zookeeper = getZooKeeper();

    Strings expected_parts_vec = zookeeper->getChildren(replica_path + "/parts");

    /// Parts in ZK.
    NameSet expected_parts(expected_parts_vec.begin(), expected_parts_vec.end());

    /// There are no PreCommitted parts at startup.
    auto parts = getDataParts({MergeTreeDataPartState::Committed, MergeTreeDataPartState::Outdated});

    /** Local parts that are not in ZK.
      * In very rare cases they may cover missing parts
      * and someone may think that pushing them to zookeeper is good idea.
      * But actually we can't precisely determine that ALL missing parts
      * covered by this unexpected part. So missing parts will be downloaded.
      */
    DataParts unexpected_parts;

    /// Collect unexpected parts
    for (const auto & part : parts)
        if (!expected_parts.count(part->name))
            unexpected_parts.insert(part); /// this parts we will place to detached with ignored_ prefix

    /// Which parts should be taken from other replicas.
    Strings parts_to_fetch;

    for (const String & missing_name : expected_parts)
        if (!getActiveContainingPart(missing_name))
            parts_to_fetch.push_back(missing_name);

    /** To check the adequacy, for the parts that are in the FS, but not in ZK, we will only consider not the most recent parts.
      * Because unexpected new parts usually arise only because they did not have time to enroll in ZK with a rough restart of the server.
      * It also occurs from deduplicated parts that did not have time to retire.
      */
    size_t unexpected_parts_nonnew = 0;
    UInt64 unexpected_parts_nonnew_rows = 0;
    UInt64 unexpected_parts_rows = 0;
    for (const auto & part : unexpected_parts)
    {
        if (part->info.level > 0)
        {
            ++unexpected_parts_nonnew;
            unexpected_parts_nonnew_rows += part->rows_count;
        }

        unexpected_parts_rows += part->rows_count;
    }

    /// Additional helpful statistics
    auto get_blocks_count_in_data_part = [&] (const String & part_name) -> UInt64
    {
        MergeTreePartInfo part_info;
        if (MergeTreePartInfo::tryParsePartName(part_name, &part_info, format_version))
            return part_info.getBlocksCount();

        LOG_ERROR(log, "Unexpected part name: " << part_name);
        return 0;
    };

    UInt64 parts_to_fetch_blocks = 0;
    for (const String & name : parts_to_fetch)
        parts_to_fetch_blocks += get_blocks_count_in_data_part(name);

    std::stringstream sanity_report;
    sanity_report << "There are "
        << unexpected_parts.size() << " unexpected parts with " << unexpected_parts_rows << " rows ("
        << unexpected_parts_nonnew << " of them is not just-written with " << unexpected_parts_rows << " rows), "
        << parts_to_fetch.size() << " missing parts (with " << parts_to_fetch_blocks << " blocks).";

    /** We can automatically synchronize data,
      *  if the ratio of the total number of errors to the total number of parts (minimum - on the local filesystem or in ZK)
      *  is no more than some threshold (for example 50%).
      *
      * A large ratio of mismatches in the data on the filesystem and the expected data
      *  may indicate a configuration error (the server accidentally connected as a replica not from right shard).
      * In this case, the protection mechanism does not allow the server to start.
      */

    UInt64 total_rows_on_filesystem = 0;
    for (const auto & part : parts)
        total_rows_on_filesystem += part->rows_count;

    const auto storage_settings_ptr = getSettings();
    bool insane = unexpected_parts_rows > total_rows_on_filesystem * storage_settings_ptr->replicated_max_ratio_of_wrong_parts;

    if (insane && !skip_sanity_checks)
    {
        std::stringstream why;
        why << "The local set of parts of table " << getStorageID().getNameForLogs() << " doesn't look like the set of parts "
            << "in ZooKeeper: "
            << formatReadableQuantity(unexpected_parts_rows) << " rows of " << formatReadableQuantity(total_rows_on_filesystem)
            << " total rows in filesystem are suspicious.";

        throw Exception(why.str() + " " + sanity_report.str(), ErrorCodes::TOO_MANY_UNEXPECTED_DATA_PARTS);
    }

    if (unexpected_parts_nonnew_rows > 0)
        LOG_WARNING(log, sanity_report.str());

    /// Add to the queue jobs to pick up the missing parts from other replicas and remove from ZK the information that we have them.
    std::vector<std::future<Coordination::ExistsResponse>> exists_futures;
    exists_futures.reserve(parts_to_fetch.size());
    for (const String & part_name : parts_to_fetch)
    {
        String part_path = replica_path + "/parts/" + part_name;
        exists_futures.emplace_back(zookeeper->asyncExists(part_path));
    }

    std::vector<std::future<Coordination::MultiResponse>> enqueue_futures;
    enqueue_futures.reserve(parts_to_fetch.size());
    for (size_t i = 0; i < parts_to_fetch.size(); ++i)
    {
        const String & part_name = parts_to_fetch[i];
        LOG_ERROR(log, "Removing locally missing part from ZooKeeper and queueing a fetch: " << part_name);

        Coordination::Requests ops;

        time_t part_create_time = 0;
        Coordination::ExistsResponse exists_resp = exists_futures[i].get();
        if (!exists_resp.error)
        {
            part_create_time = exists_resp.stat.ctime / 1000;
            removePartFromZooKeeper(part_name, ops, exists_resp.stat.numChildren > 0);
        }

        LogEntry log_entry;
        log_entry.type = LogEntry::GET_PART;
        log_entry.source_replica = "";
        log_entry.new_part_name = part_name;
        log_entry.create_time = part_create_time;

        /// We assume that this occurs before the queue is loaded (queue.initialize).
        ops.emplace_back(zkutil::makeCreateRequest(
            replica_path + "/queue/queue-", log_entry.toString(), zkutil::CreateMode::PersistentSequential));

        enqueue_futures.emplace_back(zookeeper->asyncMulti(ops));
    }

    for (auto & future : enqueue_futures)
        future.get();

    /// Remove extra local parts.
    for (const DataPartPtr & part : unexpected_parts)
    {
        LOG_ERROR(log, "Renaming unexpected part " << part->name << " to ignored_" + part->name);
        forgetPartAndMoveToDetached(part, "ignored", true);
    }
}


void StorageReplicatedMergeTree::checkPartChecksumsAndAddCommitOps(const zkutil::ZooKeeperPtr & zookeeper,
    const DataPartPtr & part, Coordination::Requests & ops, String part_name, NameSet * absent_replicas_paths)
{
    if (part_name.empty())
        part_name = part->name;

    auto local_part_header = ReplicatedMergeTreePartHeader::fromColumnsAndChecksums(
        part->getColumns(), part->checksums);

    Strings replicas = zookeeper->getChildren(zookeeper_path + "/replicas");
    std::shuffle(replicas.begin(), replicas.end(), thread_local_rng);
    bool has_been_already_added = false;

    for (const String & replica : replicas)
    {
        String current_part_path = zookeeper_path + "/replicas/" + replica + "/parts/" + part_name;

        String part_zk_str;
        if (!zookeeper->tryGet(current_part_path, part_zk_str))
        {
            if (absent_replicas_paths)
                absent_replicas_paths->emplace(current_part_path);

            continue;
        }

        ReplicatedMergeTreePartHeader replica_part_header;
        if (!part_zk_str.empty())
            replica_part_header = ReplicatedMergeTreePartHeader::fromString(part_zk_str);
        else
        {
            Coordination::Stat columns_stat_before, columns_stat_after;
            String columns_str;
            String checksums_str;
            /// Let's check that the node's version with the columns did not change while we were reading the checksums.
            /// This ensures that the columns and the checksum refer to the same
            if (!zookeeper->tryGet(current_part_path + "/columns", columns_str, &columns_stat_before) ||
                !zookeeper->tryGet(current_part_path + "/checksums", checksums_str) ||
                !zookeeper->exists(current_part_path + "/columns", &columns_stat_after) ||
                columns_stat_before.version != columns_stat_after.version)
            {
                LOG_INFO(log, "Not checking checksums of part " << part_name << " with replica " << replica
                    << " because part changed while we were reading its checksums");
                continue;
            }

            replica_part_header = ReplicatedMergeTreePartHeader::fromColumnsAndChecksumsZNodes(
                columns_str, checksums_str);
        }

        if (replica_part_header.getColumnsHash() != local_part_header.getColumnsHash())
        {
            LOG_INFO(log, "Not checking checksums of part " << part_name << " with replica " << replica
                << " because columns are different");
            continue;
        }

        replica_part_header.getChecksums().checkEqual(local_part_header.getChecksums(), true);

        if (replica == replica_name)
            has_been_already_added = true;

        /// If we verify checksums in "sequential manner" (i.e. recheck absence of checksums on other replicas when commit)
        /// then it is enough to verify checksums on at least one replica since checksums on other replicas must be the same.
        if (absent_replicas_paths)
        {
            absent_replicas_paths->clear();
            break;
        }
    }

    if (!has_been_already_added)
    {
        const auto storage_settings_ptr = getSettings();
        String part_path = replica_path + "/parts/" + part_name;

        //ops.emplace_back(zkutil::makeCheckRequest(
        //    zookeeper_path + "/columns", expected_columns_version));

        if (storage_settings_ptr->use_minimalistic_part_header_in_zookeeper)
        {
            ops.emplace_back(zkutil::makeCreateRequest(
                part_path, local_part_header.toString(), zkutil::CreateMode::Persistent));
        }
        else
        {
            ops.emplace_back(zkutil::makeCreateRequest(
                part_path, "", zkutil::CreateMode::Persistent));
            ops.emplace_back(zkutil::makeCreateRequest(
                part_path + "/columns", part->getColumns().toString(), zkutil::CreateMode::Persistent));
            ops.emplace_back(zkutil::makeCreateRequest(
                part_path + "/checksums", getChecksumsForZooKeeper(part->checksums), zkutil::CreateMode::Persistent));
        }
    }
    else
    {
        LOG_WARNING(log, "checkPartAndAddToZooKeeper: node " << replica_path + "/parts/" + part_name << " already exists."
            << " Will not commit any nodes.");
    }
}

MergeTreeData::DataPartsVector StorageReplicatedMergeTree::checkPartChecksumsAndCommit(Transaction & transaction,
    const DataPartPtr & part)
{
    auto zookeeper = getZooKeeper();

    while (true)
    {
        Coordination::Requests ops;
        NameSet absent_part_paths_on_replicas;

        /// Checksums are checked here and `ops` is filled. In fact, the part is added to ZK just below, when executing `multi`.
        checkPartChecksumsAndAddCommitOps(zookeeper, part, ops, part->name, &absent_part_paths_on_replicas);

        /// Do not commit if the part is obsolete, we have just briefly checked its checksums
        if (transaction.isEmpty())
            return {};

        /// Will check that the part did not suddenly appear on skipped replicas
        if (!absent_part_paths_on_replicas.empty())
        {
            Coordination::Requests new_ops;
            for (const String & part_path : absent_part_paths_on_replicas)
            {
                new_ops.emplace_back(zkutil::makeCreateRequest(part_path, "", zkutil::CreateMode::Persistent));
                new_ops.emplace_back(zkutil::makeRemoveRequest(part_path, -1));
            }

            /// Add check ops at the beginning
            new_ops.insert(new_ops.end(), ops.begin(), ops.end());
            ops = std::move(new_ops);
        }

        try
        {
            zookeeper->multi(ops);
            return transaction.commit();
        }
        catch (const zkutil::KeeperMultiException & e)
        {
            size_t num_check_ops = 2 * absent_part_paths_on_replicas.size();
            size_t failed_op_index = e.failed_op_index;

            if (failed_op_index < num_check_ops && e.code == Coordination::ZNODEEXISTS)
            {
                LOG_INFO(log, "The part " << e.getPathForFirstFailedOp() << " on a replica suddenly appeared, will recheck checksums");
            }
            else
                throw;
        }
    }
}

String StorageReplicatedMergeTree::getChecksumsForZooKeeper(const MergeTreeDataPartChecksums & checksums) const
{
    return MinimalisticDataPartChecksums::getSerializedString(checksums,
        getSettings()->use_minimalistic_checksums_in_zookeeper);
}


bool StorageReplicatedMergeTree::executeLogEntry(LogEntry & entry)
{
    if (entry.type == LogEntry::DROP_RANGE)
    {
        executeDropRange(entry);
        return true;
    }

    if (entry.type == LogEntry::CLEAR_COLUMN || entry.type == LogEntry::CLEAR_INDEX)
    {
        executeClearColumnOrIndexInPartition(entry);
        return true;
    }

    if (entry.type == LogEntry::REPLACE_RANGE)
    {
        executeReplaceRange(entry);
        return true;
    }

    if (entry.type == LogEntry::GET_PART ||
        entry.type == LogEntry::MERGE_PARTS ||
        entry.type == LogEntry::MUTATE_PART)
    {
        /// If we already have this part or a part covering it, we do not need to do anything.
        /// The part may be still in the PreCommitted -> Committed transition so we first search
        /// among PreCommitted parts to definitely find the desired part if it exists.
        DataPartPtr existing_part = getPartIfExists(entry.new_part_name, {MergeTreeDataPartState::PreCommitted});
        if (!existing_part)
            existing_part = getActiveContainingPart(entry.new_part_name);

        /// Even if the part is locally, it (in exceptional cases) may not be in ZooKeeper. Let's check that it is there.
        if (existing_part && getZooKeeper()->exists(replica_path + "/parts/" + existing_part->name))
        {
            if (!(entry.type == LogEntry::GET_PART && entry.source_replica == replica_name))
            {
                LOG_DEBUG(log, "Skipping action for part " << entry.new_part_name << " because part " + existing_part->name + " already exists.");
            }
            return true;
        }
    }

    if (entry.type == LogEntry::GET_PART && entry.source_replica == replica_name)
        LOG_WARNING(log, "Part " << entry.new_part_name << " from own log doesn't exist.");

    /// Perhaps we don't need this part, because during write with quorum, the quorum has failed (see below about `/quorum/failed_parts`).
    if (entry.quorum && getZooKeeper()->exists(zookeeper_path + "/quorum/failed_parts/" + entry.new_part_name))
    {
        LOG_DEBUG(log, "Skipping action for part " << entry.new_part_name << " because quorum for that part was failed.");
        return true;    /// NOTE Deletion from `virtual_parts` is not done, but it is only necessary for merge.
    }

    bool do_fetch = false;
    if (entry.type == LogEntry::GET_PART)
    {
        do_fetch = true;
    }
    else if (entry.type == LogEntry::MERGE_PARTS)
    {
        /// Sometimes it's better to fetch merged part instead of merge
        /// For example when we don't have all source parts for merge
        do_fetch = !tryExecuteMerge(entry);
    }
    else if (entry.type == LogEntry::MUTATE_PART)
    {
        /// Sometimes it's better to fetch mutated part instead of merge
        do_fetch = !tryExecutePartMutation(entry);
    }
    else if (entry.type == LogEntry::ALTER_METADATA)
    {
        return executeMetadataAlter(entry);
    }
    else
    {
        throw Exception("Unexpected log entry type: " + toString(static_cast<int>(entry.type)), ErrorCodes::LOGICAL_ERROR);
    }

    if (do_fetch)
        return executeFetch(entry);

    return true;
}

bool StorageReplicatedMergeTree::tryExecuteMerge(const LogEntry & entry)
{
    // Log source part names just in case
    {
        std::stringstream log_message;
        log_message << "Executing log entry to merge parts ";
        for (auto i : ext::range(0, entry.source_parts.size()))
            log_message << (i != 0 ? ", " : "") << entry.source_parts[i];
        log_message << " to " << entry.new_part_name;

        LOG_TRACE(log, log_message.rdbuf());
    }

    DataPartsVector parts;
    bool have_all_parts = true;
    for (const String & name : entry.source_parts)
    {
        DataPartPtr part = getActiveContainingPart(name);
        if (!part)
        {
            have_all_parts = false;
            break;
        }
        if (part->name != name)
        {
            LOG_WARNING(log, "Part " << name << " is covered by " << part->name
                << " but should be merged into " << entry.new_part_name << ". This shouldn't happen often.");
            have_all_parts = false;
            break;
        }
        parts.push_back(part);
    }

    const auto storage_settings_ptr = getSettings();
    if (!have_all_parts)
    {
        /// If you do not have all the necessary parts, try to take some already merged part from someone.
        LOG_DEBUG(log, "Don't have all parts for merge " << entry.new_part_name << "; will try to fetch it instead");
        return false;
    }
    else if (entry.create_time + storage_settings_ptr->prefer_fetch_merged_part_time_threshold.totalSeconds() <= time(nullptr))
    {
        /// If entry is old enough, and have enough size, and part are exists in any replica,
        ///  then prefer fetching of merged part from replica.

        size_t sum_parts_bytes_on_disk = 0;
        for (const auto & part : parts)
            sum_parts_bytes_on_disk += part->bytes_on_disk;

        if (sum_parts_bytes_on_disk >= storage_settings_ptr->prefer_fetch_merged_part_size_threshold)
        {
            String replica = findReplicaHavingPart(entry.new_part_name, true);    /// NOTE excessive ZK requests for same data later, may remove.
            if (!replica.empty())
            {
                LOG_DEBUG(log, "Prefer to fetch " << entry.new_part_name << " from replica " << replica);
                return false;
            }
        }
    }

    /// Start to make the main work
    size_t estimated_space_for_merge = MergeTreeDataMergerMutator::estimateNeededDiskSpace(parts);

    /// Can throw an exception while reserving space.
    IMergeTreeDataPart::TTLInfos ttl_infos;
    size_t max_volume_index = 0;
    for (auto & part_ptr : parts)
    {
        ttl_infos.update(part_ptr->ttl_infos);
        max_volume_index = std::max(max_volume_index, getStoragePolicy()->getVolumeIndexByDisk(part_ptr->disk));
    }
    ReservationPtr reserved_space = reserveSpacePreferringTTLRules(estimated_space_for_merge,
            ttl_infos, time(nullptr), max_volume_index);

    auto table_lock = lockStructureForShare(false, RWLockImpl::NO_QUERY);

    FutureMergedMutatedPart future_merged_part(parts, entry.new_part_type);
    if (future_merged_part.name != entry.new_part_name)
    {
        throw Exception("Future merged part name " + backQuote(future_merged_part.name) + " differs from part name in log entry: "
            + backQuote(entry.new_part_name), ErrorCodes::BAD_DATA_PART_NAME);
    }
    future_merged_part.updatePath(*this, reserved_space);

    auto table_id = getStorageID();
    MergeList::EntryPtr merge_entry = global_context.getMergeList().insert(table_id.database_name, table_id.table_name, future_merged_part);

    Transaction transaction(*this);
    MutableDataPartPtr part;

    Stopwatch stopwatch;

    auto write_part_log = [&] (const ExecutionStatus & execution_status)
    {
        writePartLog(
            PartLogElement::MERGE_PARTS, execution_status, stopwatch.elapsed(),
            entry.new_part_name, part, parts, merge_entry.get());
    };

    try
    {
        part = merger_mutator.mergePartsToTemporaryPart(
            future_merged_part, *merge_entry, table_lock, entry.create_time, reserved_space, entry.deduplicate, entry.force_ttl);

        merger_mutator.renameMergedTemporaryPart(part, parts, &transaction);
        removeEmptyColumnsFromPart(part);

        try
        {
            checkPartChecksumsAndCommit(transaction, part);
        }
        catch (const Exception & e)
        {
            if (MergeTreeDataPartChecksums::isBadChecksumsErrorCode(e.code()))
            {
                transaction.rollback();

                ProfileEvents::increment(ProfileEvents::DataAfterMergeDiffersFromReplica);

                LOG_ERROR(log, getCurrentExceptionMessage(false) << ". "
                    "Data after merge is not byte-identical to data on another replicas. "
                    "There could be several reasons: "
                    "1. Using newer version of compression library after server update. "
                    "2. Using another compression method. "
                    "3. Non-deterministic compression algorithm (highly unlikely). "
                    "4. Non-deterministic merge algorithm due to logical error in code. "
                    "5. Data corruption in memory due to bug in code. "
                    "6. Data corruption in memory due to hardware issue. "
                    "7. Manual modification of source data after server startup. "
                    "8. Manual modification of checksums stored in ZooKeeper. "
                    "9. Part format related settings like 'enable_mixed_granularity_parts' are different on different replicas. "
                    "We will download merged part from replica to force byte-identical result.");

                write_part_log(ExecutionStatus::fromCurrentException());

                tryRemovePartImmediately(std::move(part));
                /// No need to delete the part from ZK because we can be sure that the commit transaction
                /// didn't go through.

                return false;
            }

            throw;
        }

        /** Removing old parts from ZK and from the disk is delayed - see ReplicatedMergeTreeCleanupThread, clearOldParts.
          */

        /** With `ZSESSIONEXPIRED` or `ZOPERATIONTIMEOUT`, we can inadvertently roll back local changes to the parts.
          * This is not a problem, because in this case the merge will remain in the queue, and we will try again.
          */
        merge_selecting_task->schedule();
        ProfileEvents::increment(ProfileEvents::ReplicatedPartMerges);

        write_part_log({});

        return true;
    }
    catch (...)
    {
        write_part_log(ExecutionStatus::fromCurrentException());
        throw;
    }
}

bool StorageReplicatedMergeTree::tryExecutePartMutation(const StorageReplicatedMergeTree::LogEntry & entry)
{
    const String & source_part_name = entry.source_parts.at(0);
    const auto storage_settings_ptr = getSettings();
    LOG_TRACE(log, "Executing log entry to mutate part " << source_part_name << " to " << entry.new_part_name);

    DataPartPtr source_part = getActiveContainingPart(source_part_name);
    if (!source_part)
    {
        LOG_DEBUG(log, "Source part " + source_part_name + " for " << entry.new_part_name << " is not ready; will try to fetch it instead");
        return false;
    }

    if (source_part->name != source_part_name)
    {
        throw Exception("Part " + source_part_name + " is covered by " + source_part->name
            + " but should be mutated to " + entry.new_part_name + ". This is a bug.",
            ErrorCodes::LOGICAL_ERROR);
    }

    /// TODO - some better heuristic?
    size_t estimated_space_for_result = MergeTreeDataMergerMutator::estimateNeededDiskSpace({source_part});

    if (entry.create_time + storage_settings_ptr->prefer_fetch_merged_part_time_threshold.totalSeconds() <= time(nullptr)
        && estimated_space_for_result >= storage_settings_ptr->prefer_fetch_merged_part_size_threshold)
    {
        /// If entry is old enough, and have enough size, and some replica has the desired part,
        /// then prefer fetching from replica.
        String replica = findReplicaHavingPart(entry.new_part_name, true);    /// NOTE excessive ZK requests for same data later, may remove.
        if (!replica.empty())
        {
            LOG_DEBUG(log, "Prefer to fetch " << entry.new_part_name << " from replica " << replica);
            return false;
        }
    }


    MergeTreePartInfo new_part_info = MergeTreePartInfo::fromPartName(
        entry.new_part_name, format_version);
    MutationCommands commands = queue.getMutationCommands(source_part, new_part_info.mutation);

    /// Once we mutate part, we must reserve space on the same disk, because mutations can possibly create hardlinks.
    /// Can throw an exception.
    ReservationPtr reserved_space = reserveSpace(estimated_space_for_result, source_part->disk);

    auto table_lock = lockStructureForShare(false, RWLockImpl::NO_QUERY);

    MutableDataPartPtr new_part;
    Transaction transaction(*this);

    FutureMergedMutatedPart future_mutated_part;
    future_mutated_part.parts.push_back(source_part);
    future_mutated_part.part_info = new_part_info;
    future_mutated_part.name = entry.new_part_name;
    future_mutated_part.updatePath(*this, reserved_space);
    future_mutated_part.type = source_part->getType();

    auto table_id = getStorageID();
    MergeList::EntryPtr merge_entry = global_context.getMergeList().insert(
        table_id.database_name, table_id.table_name, future_mutated_part);

    Stopwatch stopwatch;

    auto write_part_log = [&] (const ExecutionStatus & execution_status)
    {
        writePartLog(
            PartLogElement::MUTATE_PART, execution_status, stopwatch.elapsed(),
            entry.new_part_name, new_part, future_mutated_part.parts, merge_entry.get());
    };

    try
    {
        new_part = merger_mutator.mutatePartToTemporaryPart(future_mutated_part, commands, *merge_entry, entry.create_time, global_context, reserved_space, table_lock);
        renameTempPartAndReplace(new_part, nullptr, &transaction);
        removeEmptyColumnsFromPart(new_part);

        try
        {
            checkPartChecksumsAndCommit(transaction, new_part);
        }
        catch (const Exception & e)
        {
            if (MergeTreeDataPartChecksums::isBadChecksumsErrorCode(e.code()))
            {
                transaction.rollback();

                ProfileEvents::increment(ProfileEvents::DataAfterMutationDiffersFromReplica);

                LOG_ERROR(log, getCurrentExceptionMessage(false) << ". "
                    "Data after mutation is not byte-identical to data on another replicas. "
                    "We will download merged part from replica to force byte-identical result.");

                write_part_log(ExecutionStatus::fromCurrentException());

                tryRemovePartImmediately(std::move(new_part));
                /// No need to delete the part from ZK because we can be sure that the commit transaction
                /// didn't go through.

                return false;
            }

            throw;
        }

        /** With `ZSESSIONEXPIRED` or `ZOPERATIONTIMEOUT`, we can inadvertently roll back local changes to the parts.
          * This is not a problem, because in this case the entry will remain in the queue, and we will try again.
          */
        merge_selecting_task->schedule();
        ProfileEvents::increment(ProfileEvents::ReplicatedPartMutations);
        write_part_log({});

        return true;
    }
    catch (...)
    {
        write_part_log(ExecutionStatus::fromCurrentException());
        throw;
    }
}


bool StorageReplicatedMergeTree::executeFetch(LogEntry & entry)
{
    /// Looking for covering part. After that entry.actual_new_part_name may be filled.
    String replica = findReplicaHavingCoveringPart(entry, true);
    const auto storage_settings_ptr = getSettings();

    static std::atomic_uint total_fetches {0};
    if (storage_settings_ptr->replicated_max_parallel_fetches && total_fetches >= storage_settings_ptr->replicated_max_parallel_fetches)
    {
        throw Exception("Too many total fetches from replicas, maximum: " + storage_settings_ptr->replicated_max_parallel_fetches.toString(),
            ErrorCodes::TOO_MANY_FETCHES);
    }

    ++total_fetches;
    SCOPE_EXIT({--total_fetches;});

    if (storage_settings_ptr->replicated_max_parallel_fetches_for_table && current_table_fetches >= storage_settings_ptr->replicated_max_parallel_fetches_for_table)
    {
        throw Exception("Too many fetches from replicas for table, maximum: " + storage_settings_ptr->replicated_max_parallel_fetches_for_table.toString(),
            ErrorCodes::TOO_MANY_FETCHES);
    }

    ++current_table_fetches;
    SCOPE_EXIT({--current_table_fetches;});

    try
    {
        if (replica.empty())
        {
            /** If a part is to be written with a quorum and the quorum is not reached yet,
              *  then (due to the fact that a part is impossible to download right now),
              *  the quorum entry should be considered unsuccessful.
              * TODO Complex code, extract separately.
              */
            if (entry.quorum)
            {
                if (entry.type != LogEntry::GET_PART)
                    throw Exception("Logical error: log entry with quorum but type is not GET_PART", ErrorCodes::LOGICAL_ERROR);

                LOG_DEBUG(log, "No active replica has part " << entry.new_part_name << " which needs to be written with quorum."
                    " Will try to mark that quorum as failed.");

                /** Atomically:
                  * - if replicas do not become active;
                  * - if there is a `quorum` node with this part;
                  * - delete `quorum` node;
                  * - add a part to the list `quorum/failed_parts`;
                  * - if the part is not already removed from the list for deduplication `blocks/block_num`, then delete it;
                  *
                  * If something changes, then we will nothing - we'll get here again next time.
                  */

                /** We collect the `host` node versions from the replicas.
                  * When the replica becomes active, it changes the value of host in the same transaction (with the creation of `is_active`).
                  * This will ensure that the replicas do not become active.
                  */

                auto zookeeper = getZooKeeper();

                Strings replicas = zookeeper->getChildren(zookeeper_path + "/replicas");

                Coordination::Requests ops;

                for (size_t i = 0, size = replicas.size(); i < size; ++i)
                {
                    Coordination::Stat stat;
                    String path = zookeeper_path + "/replicas/" + replicas[i] + "/host";
                    zookeeper->get(path, &stat);
                    ops.emplace_back(zkutil::makeCheckRequest(path, stat.version));
                }

                /// We verify that while we were collecting versions, the replica with the necessary part did not come alive.
                replica = findReplicaHavingPart(entry.new_part_name, true);

                /// Also during this time a completely new replica could be created.
                /// But if a part does not appear on the old, then it can not be on the new one either.

                if (replica.empty())
                {
                    Coordination::Stat quorum_stat;
                    String quorum_path = zookeeper_path + "/quorum/status";
                    String quorum_str = zookeeper->get(quorum_path, &quorum_stat);
                    ReplicatedMergeTreeQuorumEntry quorum_entry;
                    quorum_entry.fromString(quorum_str);

                    if (quorum_entry.part_name == entry.new_part_name)
                    {
                        ops.emplace_back(zkutil::makeRemoveRequest(quorum_path, quorum_stat.version));

                        auto part_info = MergeTreePartInfo::fromPartName(entry.new_part_name, format_version);

                        if (part_info.min_block != part_info.max_block)
                            throw Exception("Logical error: log entry with quorum for part covering more than one block number",
                                ErrorCodes::LOGICAL_ERROR);

                        ops.emplace_back(zkutil::makeCreateRequest(
                            zookeeper_path + "/quorum/failed_parts/" + entry.new_part_name,
                            "",
                            zkutil::CreateMode::Persistent));

                        /// Deleting from `blocks`.
                        if (!entry.block_id.empty() && zookeeper->exists(zookeeper_path + "/blocks/" + entry.block_id))
                            ops.emplace_back(zkutil::makeRemoveRequest(zookeeper_path + "/blocks/" + entry.block_id, -1));

                        Coordination::Responses responses;
                        auto code = zookeeper->tryMulti(ops, responses);

                        if (code == Coordination::ZOK)
                        {
                            LOG_DEBUG(log, "Marked quorum for part " << entry.new_part_name << " as failed.");
                            queue.removeFromVirtualParts(part_info);
                            return true;
                        }
                        else if (code == Coordination::ZBADVERSION || code == Coordination::ZNONODE || code == Coordination::ZNODEEXISTS)
                        {
                            LOG_DEBUG(log, "State was changed or isn't expected when trying to mark quorum for part "
                                << entry.new_part_name << " as failed. Code: " << zkutil::ZooKeeper::error2string(code));
                        }
                        else
                            throw Coordination::Exception(code);
                    }
                    else
                    {
                        LOG_WARNING(log, "No active replica has part " << entry.new_part_name
                            << ", but that part needs quorum and /quorum/status contains entry about another part " << quorum_entry.part_name
                            << ". It means that part was successfully written to " << entry.quorum
                            << " replicas, but then all of them goes offline."
                            << " Or it is a bug.");
                    }
                }
            }

            if (replica.empty())
            {
                ProfileEvents::increment(ProfileEvents::ReplicatedPartFailedFetches);
                throw Exception("No active replica has part " + entry.new_part_name + " or covering part", ErrorCodes::NO_REPLICA_HAS_PART);
            }
        }

        try
        {
            String part_name = entry.actual_new_part_name.empty() ? entry.new_part_name : entry.actual_new_part_name;
            if (!fetchPart(part_name, zookeeper_path + "/replicas/" + replica, false, entry.quorum))
                return false;
        }
        catch (Exception & e)
        {
            /// No stacktrace, just log message
            if (e.code() == ErrorCodes::RECEIVED_ERROR_TOO_MANY_REQUESTS)
                e.addMessage("Too busy replica. Will try later.");
            throw;
        }

        if (entry.type == LogEntry::MERGE_PARTS)
            ProfileEvents::increment(ProfileEvents::ReplicatedPartFetchesOfMerged);
    }
    catch (...)
    {
        /** If you can not download the part you need for some merge, it's better not to try to get other parts for this merge,
          * but try to get already merged part. To do this, move the action to get the remaining parts
          * for this merge at the end of the queue.
          */
        try
        {
            auto parts_for_merge = queue.moveSiblingPartsForMergeToEndOfQueue(entry.new_part_name);

            if (!parts_for_merge.empty() && replica.empty())
            {
                LOG_INFO(log, "No active replica has part " << entry.new_part_name << ". Will fetch merged part instead.");
                return false;
            }

            /** If no active replica has a part, and there is no merge in the queue with its participation,
              * check to see if any (active or inactive) replica has such a part or covering it.
              */
            if (replica.empty())
                enqueuePartForCheck(entry.new_part_name);
        }
        catch (...)
        {
            tryLogCurrentException(log, __PRETTY_FUNCTION__);
        }

        throw;
    }

    return true;
}


void StorageReplicatedMergeTree::executeDropRange(const LogEntry & entry)
{
    auto drop_range_info = MergeTreePartInfo::fromPartName(entry.new_part_name, format_version);
    queue.removePartProducingOpsInRange(getZooKeeper(), drop_range_info, entry);

    LOG_DEBUG(log, (entry.detach ? "Detaching" : "Removing") << " parts.");

    /// Delete the parts contained in the range to be deleted.
    /// It's important that no old parts remain (after the merge), because otherwise,
    ///  after adding a new replica, this new replica downloads them, but does not delete them.
    /// And, if you do not, the parts will come to life after the server is restarted.
    /// Therefore, we use all data parts.

    DataPartsVector parts_to_remove;
    {
        auto data_parts_lock = lockParts();
        parts_to_remove = removePartsInRangeFromWorkingSet(drop_range_info, true, true, data_parts_lock);
    }

    if (entry.detach)
    {
        /// If DETACH clone parts to detached/ directory
        for (const auto & part : parts_to_remove)
        {
            LOG_INFO(log, "Detaching " << part->relative_path);
            part->makeCloneInDetached("");
        }
    }

    /// Forcibly remove parts from ZooKeeper
    tryRemovePartsFromZooKeeperWithRetries(parts_to_remove);

    LOG_INFO(log, (entry.detach ? "Detached " : "Removed ") << parts_to_remove.size() << " parts inside " << entry.new_part_name << ".");

    /// We want to remove dropped parts from disk as soon as possible
    /// To be removed a partition should have zero refcount, therefore call the cleanup thread at exit
    parts_to_remove.clear();
    cleanup_thread.wakeup();
}


void StorageReplicatedMergeTree::executeClearColumnOrIndexInPartition(const LogEntry & entry)
{
    LOG_INFO(log, "Clear column " << entry.column_name << " in parts inside " << entry.new_part_name << " range");

    auto entry_part_info = MergeTreePartInfo::fromPartName(entry.new_part_name, format_version);

    /// We don't change table structure, only data in some parts
    /// To disable reading from these parts, we will sequentially acquire write lock for each part inside alterDataPart()
    /// If we will lock the whole table here, a deadlock can occur. For example, if use use Buffer table (CLICKHOUSE-3238)
    auto lock_read_structure = lockStructureForShare(false, RWLockImpl::NO_QUERY);

    auto zookeeper = getZooKeeper();

    AlterCommand alter_command;
    if (entry.type == LogEntry::CLEAR_COLUMN)
    {
        alter_command.type = AlterCommand::DROP_COLUMN;
        alter_command.column_name = entry.column_name;
    }
    else if (entry.type == LogEntry::CLEAR_INDEX)
    {
        alter_command.type = AlterCommand::DROP_INDEX;
        alter_command.index_name = entry.index_name;
    }

    StorageInMemoryMetadata metadata = getInMemoryMetadata();
    alter_command.apply(metadata);

    size_t modified_parts = 0;
    auto parts = getDataParts();
    auto columns_for_parts = metadata.columns.getAllPhysical();

    /// Check there are no merges in range again
    /// TODO: Currently, there are no guarantees that a merge covering entry_part_info will happen during the execution.
    /// To solve this problem we could add read/write flags for each part in future_parts
    ///  and make more sophisticated checks for merges in shouldExecuteLogEntry().
    /// But this feature will be useless when the mutation feature is implemented.
    queue.checkThereAreNoConflictsInRange(entry_part_info, entry);

    for (const auto & part : parts)
    {
        if (!entry_part_info.contains(part->info))
            continue;

        if (entry.type == LogEntry::CLEAR_COLUMN)
            LOG_DEBUG(log, "Clearing column " << alter_command.column_name << " in part " << part->name);
        else if (entry.type == LogEntry::CLEAR_INDEX)
            LOG_DEBUG(log, "Clearing index " << alter_command.index_name << " in part " << part->name);

        MergeTreeData::AlterDataPartTransactionPtr transaction(new MergeTreeData::AlterDataPartTransaction(part));
        alterDataPart(columns_for_parts, metadata.indices.indices, false, transaction);
        if (!transaction->isValid())
            continue;

        updatePartHeaderInZooKeeperAndCommit(zookeeper, *transaction);

        ++modified_parts;
    }

    if (entry.type == LogEntry::CLEAR_COLUMN)
        LOG_DEBUG(log, "Cleared column " << entry.column_name << " in " << modified_parts << " parts");
    else if (entry.type == LogEntry::CLEAR_INDEX)
        LOG_DEBUG(log, "Cleared index " << entry.index_name << " in " << modified_parts << " parts");

    /// Recalculate columns size (not only for the modified column)
    recalculateColumnSizes();
}


bool StorageReplicatedMergeTree::executeReplaceRange(const LogEntry & entry)
{
    Stopwatch watch;
    auto & entry_replace = *entry.replace_range_entry;

    MergeTreePartInfo drop_range = MergeTreePartInfo::fromPartName(entry_replace.drop_range_part_name, format_version);
    /// Range with only one block has special meaning ATTACH PARTITION
    bool replace = drop_range.getBlocksCount() > 1;

    queue.removePartProducingOpsInRange(getZooKeeper(), drop_range, entry);

    struct PartDescription
    {
        PartDescription(size_t index_, const String & src_part_name_, const String & new_part_name_, const String & checksum_hex_,
                        MergeTreeDataFormatVersion format_version)
            : index(index_),
            src_part_name(src_part_name_), src_part_info(MergeTreePartInfo::fromPartName(src_part_name_, format_version)),
            new_part_name(new_part_name_), new_part_info(MergeTreePartInfo::fromPartName(new_part_name_, format_version)),
            checksum_hex(checksum_hex_) {}

        size_t index; // in log entry arrays
        String src_part_name;
        MergeTreePartInfo src_part_info;
        String new_part_name;
        MergeTreePartInfo new_part_info;
        String checksum_hex;

        /// Part which will be committed
        MutableDataPartPtr res_part;

        /// We could find a covering part
        MergeTreePartInfo found_new_part_info;
        String found_new_part_name;

        /// Hold pointer to part in source table if will clone it from local table
        DataPartPtr src_table_part;

        /// A replica that will be used to fetch part
        String replica;
    };

    using PartDescriptionPtr = std::shared_ptr<PartDescription>;
    using PartDescriptions = std::vector<PartDescriptionPtr>;

    PartDescriptions all_parts;
    PartDescriptions parts_to_add;
    DataPartsVector parts_to_remove;

    auto table_lock_holder_dst_table = lockStructureForShare(false, RWLockImpl::NO_QUERY);

    for (size_t i = 0; i < entry_replace.new_part_names.size(); ++i)
    {
        all_parts.emplace_back(std::make_shared<PartDescription>(i,
            entry_replace.src_part_names.at(i),
            entry_replace.new_part_names.at(i),
            entry_replace.part_names_checksums.at(i),
            format_version));
    }

    /// What parts we should add? Or we have already added all required parts (we an replica-initializer)
    {
        auto data_parts_lock = lockParts();

        for (const PartDescriptionPtr & part_desc : all_parts)
        {
            if (!getActiveContainingPart(part_desc->new_part_info, MergeTreeDataPartState::Committed, data_parts_lock))
                parts_to_add.emplace_back(part_desc);
        }

        if (parts_to_add.empty() && replace)
            parts_to_remove = removePartsInRangeFromWorkingSet(drop_range, true, false, data_parts_lock);
    }

    if (parts_to_add.empty())
    {
        LOG_INFO(log, "All parts from REPLACE PARTITION command have been already attached");
        tryRemovePartsFromZooKeeperWithRetries(parts_to_remove);
        return true;
    }

    if (parts_to_add.size() < all_parts.size())
    {
        LOG_WARNING(log, "Some (but not all) parts from REPLACE PARTITION command already exist. REPLACE PARTITION will not be atomic.");
    }

    StoragePtr source_table;
    TableStructureReadLockHolder table_lock_holder_src_table;
    StorageID source_table_id{entry_replace.from_database, entry_replace.from_table};

    auto clone_data_parts_from_source_table = [&] () -> size_t
    {
        source_table = DatabaseCatalog::instance().tryGetTable(source_table_id);
        if (!source_table)
        {
            LOG_DEBUG(log, "Can't use " << source_table_id.getNameForLogs() << " as source table for REPLACE PARTITION command. It does not exist.");
            return 0;
        }

        MergeTreeData * src_data = nullptr;
        try
        {
            src_data = &checkStructureAndGetMergeTreeData(source_table);
        }
        catch (Exception &)
        {
            LOG_INFO(log, "Can't use " << source_table_id.getNameForLogs() << " as source table for REPLACE PARTITION command. Will fetch all parts."
                           << " Reason: " << getCurrentExceptionMessage(false));
            return 0;
        }

        table_lock_holder_src_table = source_table->lockStructureForShare(false, RWLockImpl::NO_QUERY);

        DataPartStates valid_states{MergeTreeDataPartState::PreCommitted, MergeTreeDataPartState::Committed,
                                                   MergeTreeDataPartState::Outdated};

        size_t num_clonable_parts = 0;
        for (PartDescriptionPtr & part_desc : parts_to_add)
        {
            auto src_part = src_data->getPartIfExists(part_desc->src_part_info, valid_states);
            if (!src_part)
            {
                LOG_DEBUG(log, "There is no part " << part_desc->src_part_name << " in " << source_table_id.getNameForLogs());
                continue;
            }

            String checksum_hex;
            {
                std::shared_lock<std::shared_mutex> part_lock(src_part->columns_lock);
                checksum_hex = src_part->checksums.getTotalChecksumHex();
            }

            if (checksum_hex != part_desc->checksum_hex)
            {
                LOG_DEBUG(log, "Part " << part_desc->src_part_name << " of " << source_table_id.getNameForLogs() << " has inappropriate checksum");
                /// TODO: check version
                continue;
            }

            part_desc->found_new_part_name = part_desc->new_part_name;
            part_desc->found_new_part_info = part_desc->new_part_info;
            part_desc->src_table_part = src_part;

            ++num_clonable_parts;
        }

        return num_clonable_parts;
    };

    size_t num_clonable_parts = clone_data_parts_from_source_table();
    LOG_DEBUG(log, "Found " << num_clonable_parts << " parts that could be cloned (of " << parts_to_add.size() << " required parts)");

    ActiveDataPartSet adding_parts_active_set(format_version);
    std::unordered_map<String, PartDescriptionPtr> part_name_to_desc;

    for (PartDescriptionPtr & part_desc : parts_to_add)
    {
        if (part_desc->src_table_part)
        {
            /// It is clonable part
            adding_parts_active_set.add(part_desc->new_part_name);
            part_name_to_desc.emplace(part_desc->new_part_name, part_desc);
            continue;
        }

        /// Firstly, try find exact part to produce more accurate part set
        String replica = findReplicaHavingPart(part_desc->new_part_name, true);
        String found_part_name;
        /// TODO: check version

        if (replica.empty())
        {
            LOG_DEBUG(log, "Part " << part_desc->new_part_name << " is not found on remote replicas");

            /// Fallback to covering part
            replica = findReplicaHavingCoveringPart(part_desc->new_part_name, true, found_part_name);

            if (replica.empty())
            {
                /// It is not fail, since adjacent parts could cover current part
                LOG_DEBUG(log, "Parts covering " << part_desc->new_part_name << " are not found on remote replicas");
                continue;
            }
        }
        else
        {
            found_part_name = part_desc->new_part_name;
        }

        part_desc->found_new_part_name = found_part_name;
        part_desc->found_new_part_info = MergeTreePartInfo::fromPartName(found_part_name, format_version);
        part_desc->replica = replica;

        adding_parts_active_set.add(part_desc->found_new_part_name);
        part_name_to_desc.emplace(part_desc->found_new_part_name, part_desc);
    }

    /// Check that we could cover whole range
    for (PartDescriptionPtr & part_desc : parts_to_add)
    {
        if (adding_parts_active_set.getContainingPart(part_desc->new_part_info).empty())
        {
            throw Exception("Not found part " + part_desc->new_part_name +
                            " (or part covering it) neither source table neither remote replicas" , ErrorCodes::NO_REPLICA_HAS_PART);
        }
    }

    /// Filter covered parts
    PartDescriptions final_parts;
    {
        Strings final_part_names = adding_parts_active_set.getParts();

        for (const String & final_part_name : final_part_names)
        {
            auto part_desc = part_name_to_desc[final_part_name];
            if (!part_desc)
                throw Exception("There is no final part " + final_part_name + ". This is a bug", ErrorCodes::LOGICAL_ERROR);

            final_parts.emplace_back(part_desc);

            if (final_parts.size() > 1)
            {
                auto & prev = *final_parts[final_parts.size() - 2];
                auto & curr = *final_parts[final_parts.size() - 1];

                if (!prev.found_new_part_info.isDisjoint(curr.found_new_part_info))
                {
                    throw Exception("Intersected final parts detected: " + prev.found_new_part_name
                        + " and " + curr.found_new_part_name + ". It should be investigated.", ErrorCodes::INCORRECT_DATA);
                }
            }
        }
    }

    static const String TMP_PREFIX = "tmp_replace_from_";

    auto obtain_part = [&] (PartDescriptionPtr & part_desc)
    {
        if (part_desc->src_table_part)
        {
            std::shared_lock<std::shared_mutex> part_lock(part_desc->src_table_part->columns_lock);

            if (part_desc->checksum_hex != part_desc->src_table_part->checksums.getTotalChecksumHex())
                throw Exception("Checksums of " + part_desc->src_table_part->name + " is suddenly changed", ErrorCodes::UNFINISHED);

            part_desc->res_part = cloneAndLoadDataPartOnSameDisk(
                part_desc->src_table_part, TMP_PREFIX + "clone_", part_desc->new_part_info);
        }
        else if (!part_desc->replica.empty())
        {
            String source_replica_path = zookeeper_path + "/replicas/" + part_desc->replica;
            ReplicatedMergeTreeAddress address(getZooKeeper()->get(source_replica_path + "/host"));
            auto timeouts = ConnectionTimeouts::getHTTPTimeouts(global_context);
            auto [user, password] = global_context.getInterserverCredentials();
            String interserver_scheme = global_context.getInterserverScheme();

            if (interserver_scheme != address.scheme)
                throw Exception("Interserver schemas are different '" + interserver_scheme + "' != '" + address.scheme + "', can't fetch part from " + address.host, ErrorCodes::LOGICAL_ERROR);

            part_desc->res_part = fetcher.fetchPart(part_desc->found_new_part_name, source_replica_path,
                address.host, address.replication_port, timeouts, user, password, interserver_scheme, false, TMP_PREFIX + "fetch_");

            /// TODO: check columns_version of fetched part

            ProfileEvents::increment(ProfileEvents::ReplicatedPartFetches);
        }
        else
            throw Exception("There is no receipt to produce part " + part_desc->new_part_name + ". This is bug", ErrorCodes::LOGICAL_ERROR);
    };

    /// Download or clone parts
    /// TODO: make it in parallel
    for (PartDescriptionPtr & part_desc : final_parts)
        obtain_part(part_desc);

    MutableDataPartsVector res_parts;
    for (PartDescriptionPtr & part_desc : final_parts)
        res_parts.emplace_back(part_desc->res_part);

    try
    {
        /// Commit parts
        auto zookeeper = getZooKeeper();
        Transaction transaction(*this);

        Coordination::Requests ops;
        for (PartDescriptionPtr & part_desc : final_parts)
        {
            renameTempPartAndReplace(part_desc->res_part, nullptr, &transaction);
            getCommitPartOps(ops, part_desc->res_part);

            if (ops.size() > zkutil::MULTI_BATCH_SIZE)
            {
                zookeeper->multi(ops);
                ops.clear();
            }
        }

        if (!ops.empty())
            zookeeper->multi(ops);

        {
            auto data_parts_lock = lockParts();

            transaction.commit(&data_parts_lock);
            if (replace)
                parts_to_remove = removePartsInRangeFromWorkingSet(drop_range, true, false, data_parts_lock);
        }

        PartLog::addNewParts(global_context, res_parts, watch.elapsed());
    }
    catch (...)
    {
        PartLog::addNewParts(global_context, res_parts, watch.elapsed(), ExecutionStatus::fromCurrentException());
        throw;
    }

    tryRemovePartsFromZooKeeperWithRetries(parts_to_remove);
    res_parts.clear();
    parts_to_remove.clear();
    cleanup_thread.wakeup();

    return true;
}


void StorageReplicatedMergeTree::cloneReplica(const String & source_replica, Coordination::Stat source_is_lost_stat, zkutil::ZooKeeperPtr & zookeeper)
{
    LOG_INFO(log, "Will mimic " << source_replica);

    String source_path = zookeeper_path + "/replicas/" + source_replica;

    /** TODO: it will be deleted! (It is only to support old version of CH server).
      * In current code, the replica is created in single transaction.
      * If the reference/master replica is not yet fully created, let's wait.
      */
    while (!zookeeper->exists(source_path + "/columns"))
    {
        LOG_INFO(log, "Waiting for replica " << source_path << " to be fully created");

        zkutil::EventPtr event = std::make_shared<Poco::Event>();
        if (zookeeper->exists(source_path + "/columns", nullptr, event))
        {
            LOG_WARNING(log, "Oops, a watch has leaked");
            break;
        }

        event->wait();
    }

    /// The order of the following three actions is important. Entries in the log can be duplicated, but they can not be lost.

    String raw_log_pointer = zookeeper->get(source_path + "/log_pointer");

    Coordination::Requests ops;
    ops.push_back(zkutil::makeSetRequest(replica_path + "/log_pointer", raw_log_pointer, -1));

    /// For support old versions CH.
    if (source_is_lost_stat.version == -1)
    {
        /// We check that it was not suddenly upgraded to new version.
        /// Otherwise it can be upgraded and instantly become lost, but we cannot notice that.
        ops.push_back(zkutil::makeCreateRequest(source_path + "/is_lost", "0", zkutil::CreateMode::Persistent));
        ops.push_back(zkutil::makeRemoveRequest(source_path + "/is_lost", -1));
    }
    else    /// The replica we clone should not suddenly become lost.
        ops.push_back(zkutil::makeCheckRequest(source_path + "/is_lost", source_is_lost_stat.version));

    Coordination::Responses resp;

    auto error = zookeeper->tryMulti(ops, resp);
    if (error == Coordination::Error::ZBADVERSION)
        throw Exception("Can not clone replica, because the " + source_replica + " became lost", ErrorCodes::REPLICA_STATUS_CHANGED);
    else if (error == Coordination::Error::ZNODEEXISTS)
        throw Exception("Can not clone replica, because the " + source_replica + " updated to new ClickHouse version", ErrorCodes::REPLICA_STATUS_CHANGED);
    else
        zkutil::KeeperMultiException::check(error, ops, resp);

    /// Let's remember the queue of the reference/master replica.
    Strings source_queue_names = zookeeper->getChildren(source_path + "/queue");
    std::sort(source_queue_names.begin(), source_queue_names.end());
    Strings source_queue;
    for (const String & entry_name : source_queue_names)
    {
        String entry;
        if (!zookeeper->tryGet(source_path + "/queue/" + entry_name, entry))
            continue;
        source_queue.push_back(entry);
    }

    /// Add to the queue jobs to receive all the active parts that the reference/master replica has.
    Strings source_replica_parts = zookeeper->getChildren(source_path + "/parts");
    ActiveDataPartSet active_parts_set(format_version, source_replica_parts);

    Strings active_parts = active_parts_set.getParts();

    /// Remove local parts if source replica does not have them, because such parts will never be fetched by other replicas.
    Strings local_parts_in_zk = zookeeper->getChildren(replica_path + "/parts");
    Strings parts_to_remove_from_zk;
    for (const auto & part : local_parts_in_zk)
    {
        if (active_parts_set.getContainingPart(part).empty())
        {
            queue.remove(zookeeper, part);
            parts_to_remove_from_zk.emplace_back(part);
            LOG_WARNING(log, "Source replica does not have part " << part << ". Removing it from ZooKeeper.");
        }
    }
    tryRemovePartsFromZooKeeperWithRetries(parts_to_remove_from_zk);

    auto local_active_parts = getDataParts();
    DataPartsVector parts_to_remove_from_working_set;
    for (const auto & part : local_active_parts)
    {
        if (active_parts_set.getContainingPart(part->name).empty())
        {
            parts_to_remove_from_working_set.emplace_back(part);
            LOG_WARNING(log, "Source replica does not have part " << part->name << ". Removing it from working set.");
        }
    }
    removePartsFromWorkingSet(parts_to_remove_from_working_set, true);

    for (const String & name : active_parts)
    {
        LogEntry log_entry;
        log_entry.type = LogEntry::GET_PART;
        log_entry.source_replica = "";
        log_entry.new_part_name = name;
        log_entry.create_time = tryGetPartCreateTime(zookeeper, source_path, name);

        zookeeper->create(replica_path + "/queue/queue-", log_entry.toString(), zkutil::CreateMode::PersistentSequential);
    }

    LOG_DEBUG(log, "Queued " << active_parts.size() << " parts to be fetched");

    /// Add content of the reference/master replica queue to the queue.
    for (const String & entry : source_queue)
    {
        zookeeper->create(replica_path + "/queue/queue-", entry, zkutil::CreateMode::PersistentSequential);
    }

    LOG_DEBUG(log, "Copied " << source_queue.size() << " queue entries");
}


void StorageReplicatedMergeTree::cloneReplicaIfNeeded(zkutil::ZooKeeperPtr zookeeper)
{
    String res;
    if (zookeeper->tryGet(replica_path + "/is_lost", res))
    {
        if (res == "0")
            return;
    }
    else
    {
        /// Replica was created by old version of CH, so me must create "/is_lost".
        /// Note that in old version of CH there was no "lost" replicas possible.
        zookeeper->create(replica_path + "/is_lost", "0", zkutil::CreateMode::Persistent);
        return;
    }

    /// is_lost is "1": it means that we are in repair mode.

    String source_replica;
    Coordination::Stat source_is_lost_stat;
    source_is_lost_stat.version = -1;

    for (const String & source_replica_name : zookeeper->getChildren(zookeeper_path + "/replicas"))
    {
        String source_replica_path = zookeeper_path + "/replicas/" + source_replica_name;

        /// Do not clone from myself.
        if (source_replica_path != replica_path)
        {
            /// Do not clone from lost replicas.
            String source_replica_is_lost_value;
            if (!zookeeper->tryGet(source_replica_path + "/is_lost", source_replica_is_lost_value, &source_is_lost_stat)
                || source_replica_is_lost_value == "0")
            {
                source_replica = source_replica_name;
                break;
            }
        }
    }

    if (source_replica.empty())
        throw Exception("All replicas are lost", ErrorCodes::ALL_REPLICAS_LOST);

    /// Clear obsolete queue that we no longer need.
    zookeeper->removeChildren(replica_path + "/queue");

    /// Will do repair from the selected replica.
    cloneReplica(source_replica, source_is_lost_stat, zookeeper);
    /// If repair fails to whatever reason, the exception is thrown, is_lost will remain "1" and the replica will be repaired later.

    /// If replica is repaired successfully, we remove is_lost flag.
    zookeeper->set(replica_path + "/is_lost", "0");
}


void StorageReplicatedMergeTree::queueUpdatingTask()
{
    if (!queue_update_in_progress)
    {
        last_queue_update_start_time.store(time(nullptr));
        queue_update_in_progress = true;
    }
    try
    {
        queue.pullLogsToQueue(getZooKeeper(), queue_updating_task->getWatchCallback());
        last_queue_update_finish_time.store(time(nullptr));
        queue_update_in_progress = false;
    }
    catch (const Coordination::Exception & e)
    {
        tryLogCurrentException(log, __PRETTY_FUNCTION__);

        if (e.code == Coordination::ZSESSIONEXPIRED)
        {
            restarting_thread.wakeup();
            return;
        }

        queue_updating_task->scheduleAfter(QUEUE_UPDATE_ERROR_SLEEP_MS);
    }
    catch (...)
    {
        tryLogCurrentException(log, __PRETTY_FUNCTION__);
        queue_updating_task->scheduleAfter(QUEUE_UPDATE_ERROR_SLEEP_MS);
    }
}


void StorageReplicatedMergeTree::mutationsUpdatingTask()
{
    try
    {
        queue.updateMutations(getZooKeeper(), mutations_updating_task->getWatchCallback());
    }
    catch (const Coordination::Exception & e)
    {
        tryLogCurrentException(log, __PRETTY_FUNCTION__);

        if (e.code == Coordination::ZSESSIONEXPIRED)
            return;

        mutations_updating_task->scheduleAfter(QUEUE_UPDATE_ERROR_SLEEP_MS);
    }
    catch (...)
    {
        tryLogCurrentException(log, __PRETTY_FUNCTION__);
        mutations_updating_task->scheduleAfter(QUEUE_UPDATE_ERROR_SLEEP_MS);
    }
}


BackgroundProcessingPoolTaskResult StorageReplicatedMergeTree::queueTask()
{
    /// If replication queue is stopped exit immediately as we successfully executed the task
    if (queue.actions_blocker.isCancelled())
    {
        std::this_thread::sleep_for(std::chrono::milliseconds(5));
        return BackgroundProcessingPoolTaskResult::SUCCESS;
    }

    /// This object will mark the element of the queue as running.
    ReplicatedMergeTreeQueue::SelectedEntry selected;

    try
    {
        selected = queue.selectEntryToProcess(merger_mutator, *this);
    }
    catch (...)
    {
        tryLogCurrentException(log, __PRETTY_FUNCTION__);
    }

    LogEntryPtr & entry = selected.first;

    if (!entry)
        return BackgroundProcessingPoolTaskResult::NOTHING_TO_DO;

    time_t prev_attempt_time = entry->last_attempt_time;

    bool res = queue.processEntry([this]{ return getZooKeeper(); }, entry, [&](LogEntryPtr & entry_to_process)
    {
        try
        {
            return executeLogEntry(*entry_to_process);
        }
        catch (const Exception & e)
        {
            if (e.code() == ErrorCodes::NO_REPLICA_HAS_PART)
            {
                /// If no one has the right part, probably not all replicas work; We will not write to log with Error level.
                LOG_INFO(log, e.displayText());
            }
            else if (e.code() == ErrorCodes::ABORTED)
            {
                /// Interrupted merge or downloading a part is not an error.
                LOG_INFO(log, e.message());
            }
            else if (e.code() == ErrorCodes::PART_IS_TEMPORARILY_LOCKED)
            {
                /// Part cannot be added temporarily
                LOG_INFO(log, e.displayText());
                cleanup_thread.wakeup();
            }
            else
                tryLogCurrentException(log, __PRETTY_FUNCTION__);

            /** This exception will be written to the queue element, and it can be looked up using `system.replication_queue` table.
              * The thread that performs this action will sleep a few seconds after the exception.
              * See `queue.processEntry` function.
              */
            throw;
        }
        catch (...)
        {
            tryLogCurrentException(log, __PRETTY_FUNCTION__);
            throw;
        }
    });

    /// We will go to sleep if the processing fails and if we have already processed this record recently.
    bool need_sleep = !res && (entry->last_attempt_time - prev_attempt_time < 10);

    /// If there was no exception, you do not need to sleep.
    return need_sleep ? BackgroundProcessingPoolTaskResult::ERROR : BackgroundProcessingPoolTaskResult::SUCCESS;
}


bool StorageReplicatedMergeTree::partIsAssignedToBackgroundOperation(const DataPartPtr & part) const
{
    return queue.isVirtualPart(part);
}

BackgroundProcessingPoolTaskResult StorageReplicatedMergeTree::movePartsTask()
{
    try
    {
        if (!selectPartsAndMove())
            return BackgroundProcessingPoolTaskResult::NOTHING_TO_DO;

        return BackgroundProcessingPoolTaskResult::SUCCESS;
    }
    catch (...)
    {
        tryLogCurrentException(log);
        return BackgroundProcessingPoolTaskResult::ERROR;
    }
}


void StorageReplicatedMergeTree::mergeSelectingTask()
{
    if (!is_leader)
        return;

    const auto storage_settings_ptr = getSettings();
    const bool deduplicate = false; /// TODO: read deduplicate option from table config
    const bool force_ttl = false;

    bool success = false;

    try
    {
        /// We must select parts for merge under merge_selecting_mutex because other threads
        /// (OPTIMIZE queries) can assign new merges.
        std::lock_guard merge_selecting_lock(merge_selecting_mutex);

        auto zookeeper = getZooKeeper();

        ReplicatedMergeTreeMergePredicate merge_pred = queue.getMergePredicate(zookeeper);

        /// If many merges is already queued, then will queue only small enough merges.
        /// Otherwise merge queue could be filled with only large merges,
        /// and in the same time, many small parts could be created and won't be merged.

        auto merges_and_mutations_queued = queue.countMergesAndPartMutations();
        size_t merges_and_mutations_sum = merges_and_mutations_queued.first + merges_and_mutations_queued.second;
        if (merges_and_mutations_sum >= storage_settings_ptr->max_replicated_merges_in_queue)
        {
            LOG_TRACE(log, "Number of queued merges (" << merges_and_mutations_queued.first << ") and part mutations ("
                << merges_and_mutations_queued.second << ") is greater than max_replicated_merges_in_queue ("
                << storage_settings_ptr->max_replicated_merges_in_queue << "), so won't select new parts to merge or mutate.");
        }
        else
        {
            UInt64 max_source_parts_size_for_merge = merger_mutator.getMaxSourcePartsSizeForMerge(
                storage_settings_ptr->max_replicated_merges_in_queue, merges_and_mutations_sum);
            UInt64 max_source_part_size_for_mutation = merger_mutator.getMaxSourcePartSizeForMutation();

            FutureMergedMutatedPart future_merged_part;
            if (max_source_parts_size_for_merge > 0 &&
                merger_mutator.selectPartsToMerge(future_merged_part, false, max_source_parts_size_for_merge, merge_pred))
            {
                success = createLogEntryToMergeParts(zookeeper, future_merged_part.parts,
                    future_merged_part.name, future_merged_part.type, deduplicate, force_ttl);
            }
            /// If there are many mutations in queue it may happen, that we cannot enqueue enough merges to merge all new parts
            else if (max_source_part_size_for_mutation > 0 && queue.countMutations() > 0
                     && merges_and_mutations_queued.second < storage_settings_ptr->max_replicated_mutations_in_queue)
            {
                /// Choose a part to mutate.
                DataPartsVector data_parts = getDataPartsVector();
                for (const auto & part : data_parts)
                {
                    if (part->bytes_on_disk > max_source_part_size_for_mutation)
                        continue;

                    std::optional<std::pair<Int64, int>> desired_mutation_version = merge_pred.getDesiredMutationVersion(part);
                    if (!desired_mutation_version)
                        continue;

                    if (createLogEntryToMutatePart(*part, desired_mutation_version->first, desired_mutation_version->second))
                    {
                        success = true;
                        break;
                    }
                }
            }
        }
    }
    catch (...)
    {
        tryLogCurrentException(log, __PRETTY_FUNCTION__);
    }

    if (!is_leader)
        return;

    if (!success)
        merge_selecting_task->scheduleAfter(MERGE_SELECTING_SLEEP_MS);
    else
        merge_selecting_task->schedule();

}


void StorageReplicatedMergeTree::mutationsFinalizingTask()
{
    LOG_DEBUG(log, "Trying to finalize mutations");
    bool needs_reschedule = false;

    try
    {
        needs_reschedule = queue.tryFinalizeMutations(getZooKeeper());
    }
    catch (...)
    {
        tryLogCurrentException(log, __PRETTY_FUNCTION__);
        needs_reschedule = true;
    }

    if (needs_reschedule)
        mutations_finalizing_task->scheduleAfter(MUTATIONS_FINALIZING_SLEEP_MS);
}


bool StorageReplicatedMergeTree::createLogEntryToMergeParts(
    zkutil::ZooKeeperPtr & zookeeper,
    const DataPartsVector & parts,
    const String & merged_name,
    const MergeTreeDataPartType & merged_part_type,
    bool deduplicate,
    bool force_ttl,
    ReplicatedMergeTreeLogEntryData * out_log_entry)
{
    std::vector<std::future<Coordination::ExistsResponse>> exists_futures;
    exists_futures.reserve(parts.size());
    for (const auto & part : parts)
        exists_futures.emplace_back(zookeeper->asyncExists(replica_path + "/parts/" + part->name));

    bool all_in_zk = true;
    for (size_t i = 0; i < parts.size(); ++i)
    {
        /// If there is no information about part in ZK, we will not merge it.
        if (exists_futures[i].get().error == Coordination::ZNONODE)
        {
            all_in_zk = false;

            const auto & part = parts[i];
            if (part->modification_time + MAX_AGE_OF_LOCAL_PART_THAT_WASNT_ADDED_TO_ZOOKEEPER < time(nullptr))
            {
                LOG_WARNING(log, "Part " << part->name << " (that was selected for merge)"
                    << " with age " << (time(nullptr) - part->modification_time)
                    << " seconds exists locally but not in ZooKeeper."
                    << " Won't do merge with that part and will check it.");
                enqueuePartForCheck(part->name);
            }
        }
    }

    if (!all_in_zk)
        return false;

    ReplicatedMergeTreeLogEntryData entry;
    entry.type = LogEntry::MERGE_PARTS;
    entry.source_replica = replica_name;
    entry.new_part_name = merged_name;
    entry.new_part_type = merged_part_type;
    entry.deduplicate = deduplicate;
    entry.force_ttl = force_ttl;
    entry.create_time = time(nullptr);

    for (const auto & part : parts)
    {
        entry.source_parts.push_back(part->name);
    }

    String path_created = zookeeper->create(zookeeper_path + "/log/log-", entry.toString(), zkutil::CreateMode::PersistentSequential);
    entry.znode_name = path_created.substr(path_created.find_last_of('/') + 1);

    if (out_log_entry)
        *out_log_entry = entry;

    return true;
}


bool StorageReplicatedMergeTree::createLogEntryToMutatePart(const IMergeTreeDataPart & part, Int64 mutation_version, int alter_version)
{
    auto zookeeper = getZooKeeper();

    /// If there is no information about part in ZK, we will not mutate it.
    if (!zookeeper->exists(replica_path + "/parts/" + part.name))
    {
        if (part.modification_time + MAX_AGE_OF_LOCAL_PART_THAT_WASNT_ADDED_TO_ZOOKEEPER < time(nullptr))
        {
            LOG_WARNING(log, "Part " << part.name << " (that was selected for mutation)"
                << " with age " << (time(nullptr) - part.modification_time)
                << " seconds exists locally but not in ZooKeeper."
                << " Won't mutate that part and will check it.");
            enqueuePartForCheck(part.name);
        }

        return false;
    }

    MergeTreePartInfo new_part_info = part.info;
    new_part_info.mutation = mutation_version;

    String new_part_name = part.getNewName(new_part_info);

    ReplicatedMergeTreeLogEntryData entry;
    entry.type = LogEntry::MUTATE_PART;
    entry.source_replica = replica_name;
    entry.source_parts.push_back(part.name);
    entry.new_part_name = new_part_name;
    entry.create_time = time(nullptr);
    entry.alter_version = alter_version;

    zookeeper->create(zookeeper_path + "/log/log-", entry.toString(), zkutil::CreateMode::PersistentSequential);
    return true;
}


void StorageReplicatedMergeTree::removePartFromZooKeeper(const String & part_name, Coordination::Requests & ops, bool has_children)
{
    String part_path = replica_path + "/parts/" + part_name;

    if (has_children)
    {
        ops.emplace_back(zkutil::makeRemoveRequest(part_path + "/checksums", -1));
        ops.emplace_back(zkutil::makeRemoveRequest(part_path + "/columns", -1));
    }
    ops.emplace_back(zkutil::makeRemoveRequest(part_path, -1));
}


void StorageReplicatedMergeTree::removePartAndEnqueueFetch(const String & part_name)
{
    auto zookeeper = getZooKeeper();

    String part_path = replica_path + "/parts/" + part_name;

    Coordination::Requests ops;

    time_t part_create_time = 0;
    Coordination::Stat stat;
    if (zookeeper->exists(part_path, &stat))
    {
        part_create_time = stat.ctime / 1000;
        removePartFromZooKeeper(part_name, ops, stat.numChildren > 0);
    }

    LogEntryPtr log_entry = std::make_shared<LogEntry>();
    log_entry->type = LogEntry::GET_PART;
    log_entry->create_time = part_create_time;
    log_entry->source_replica = "";
    log_entry->new_part_name = part_name;

    ops.emplace_back(zkutil::makeCreateRequest(
        replica_path + "/queue/queue-", log_entry->toString(),
        zkutil::CreateMode::PersistentSequential));

    auto results = zookeeper->multi(ops);

    String path_created = dynamic_cast<const Coordination::CreateResponse &>(*results.back()).path_created;
    log_entry->znode_name = path_created.substr(path_created.find_last_of('/') + 1);
    queue.insert(zookeeper, log_entry);
}


void StorageReplicatedMergeTree::enterLeaderElection()
{
    auto callback = [this]()
    {
        CurrentMetrics::add(CurrentMetrics::LeaderReplica);
        LOG_INFO(log, "Became leader");

        is_leader = true;
        merge_selecting_task->activateAndSchedule();
    };

    try
    {
        leader_election = std::make_shared<zkutil::LeaderElection>(
            global_context.getSchedulePool(),
            zookeeper_path + "/leader_election",
            *current_zookeeper,    /// current_zookeeper lives for the lifetime of leader_election,
                                   ///  since before changing `current_zookeeper`, `leader_election` object is destroyed in `partialShutdown` method.
            callback,
            replica_name);
    }
    catch (...)
    {
        leader_election = nullptr;
        throw;
    }
}

void StorageReplicatedMergeTree::exitLeaderElection()
{
    if (!leader_election)
        return;

    /// Shut down the leader election thread to avoid suddenly becoming the leader again after
    /// we have stopped the merge_selecting_thread, but before we have deleted the leader_election object.
    leader_election->shutdown();

    if (is_leader)
    {
        CurrentMetrics::sub(CurrentMetrics::LeaderReplica);
        LOG_INFO(log, "Stopped being leader");

        is_leader = false;
        merge_selecting_task->deactivate();
    }

    /// Delete the node in ZK only after we have stopped the merge_selecting_thread - so that only one
    /// replica assigns merges at any given time.
    leader_election = nullptr;
}


String StorageReplicatedMergeTree::findReplicaHavingPart(const String & part_name, bool active)
{
    auto zookeeper = getZooKeeper();
    Strings replicas = zookeeper->getChildren(zookeeper_path + "/replicas");

    /// Select replicas in uniformly random order.
    std::shuffle(replicas.begin(), replicas.end(), thread_local_rng);

    for (const String & replica : replicas)
    {
        /// We don't interested in ourself.
        if (replica == replica_name)
            continue;

        if (zookeeper->exists(zookeeper_path + "/replicas/" + replica + "/parts/" + part_name) &&
            (!active || zookeeper->exists(zookeeper_path + "/replicas/" + replica + "/is_active")))
            return replica;

        /// Obviously, replica could become inactive or even vanish after return from this method.
    }

    return {};
}


String StorageReplicatedMergeTree::findReplicaHavingCoveringPart(LogEntry & entry, bool active)
{
    auto zookeeper = getZooKeeper();
    Strings replicas = zookeeper->getChildren(zookeeper_path + "/replicas");

    /// Select replicas in uniformly random order.
    std::shuffle(replicas.begin(), replicas.end(), thread_local_rng);

    for (const String & replica : replicas)
    {
        if (replica == replica_name)
            continue;

        if (active && !zookeeper->exists(zookeeper_path + "/replicas/" + replica + "/is_active"))
            continue;

        String largest_part_found;
        Strings parts = zookeeper->getChildren(zookeeper_path + "/replicas/" + replica + "/parts");
        for (const String & part_on_replica : parts)
        {
            if (part_on_replica == entry.new_part_name
                || MergeTreePartInfo::contains(part_on_replica, entry.new_part_name, format_version))
            {
                if (largest_part_found.empty()
                    || MergeTreePartInfo::contains(part_on_replica, largest_part_found, format_version))
                {
                    largest_part_found = part_on_replica;
                }
            }
        }

        if (!largest_part_found.empty())
        {
            bool the_same_part = largest_part_found == entry.new_part_name;

            /// Make a check in case if selected part differs from source part
            if (!the_same_part)
            {
                String reject_reason;
                if (!queue.addFuturePartIfNotCoveredByThem(largest_part_found, entry, reject_reason))
                {
                    LOG_INFO(log, "Will not fetch part " << largest_part_found << " covering " << entry.new_part_name << ". " << reject_reason);
                    return {};
                }
            }

            return replica;
        }
    }

    return {};
}


String StorageReplicatedMergeTree::findReplicaHavingCoveringPart(
    const String & part_name, bool active, String & found_part_name)
{
    auto zookeeper = getZooKeeper();
    Strings replicas = zookeeper->getChildren(zookeeper_path + "/replicas");

    /// Select replicas in uniformly random order.
    std::shuffle(replicas.begin(), replicas.end(), thread_local_rng);

    String largest_part_found;
    String largest_replica_found;

    for (const String & replica : replicas)
    {
        if (replica == replica_name)
            continue;

        if (active && !zookeeper->exists(zookeeper_path + "/replicas/" + replica + "/is_active"))
            continue;

        Strings parts = zookeeper->getChildren(zookeeper_path + "/replicas/" + replica + "/parts");
        for (const String & part_on_replica : parts)
        {
            if (part_on_replica == part_name
                || MergeTreePartInfo::contains(part_on_replica, part_name, format_version))
            {
                if (largest_part_found.empty()
                    || MergeTreePartInfo::contains(part_on_replica, largest_part_found, format_version))
                {
                    largest_part_found = part_on_replica;
                    largest_replica_found = replica;
                }
            }
        }
    }

    found_part_name = largest_part_found;
    return largest_replica_found;
}


/** If a quorum is tracked for a part, update information about it in ZK.
  */
void StorageReplicatedMergeTree::updateQuorum(const String & part_name)
{
    auto zookeeper = getZooKeeper();

    /// Information on which replicas a part has been added, if the quorum has not yet been reached.
    const String quorum_status_path = zookeeper_path + "/quorum/status";
    /// The name of the previous part for which the quorum was reached.
    const String quorum_last_part_path = zookeeper_path + "/quorum/last_part";

    String value;
    Coordination::Stat stat;

    /// If there is no node, then all quorum INSERTs have already reached the quorum, and nothing is needed.
    while (zookeeper->tryGet(quorum_status_path, value, &stat))
    {
        ReplicatedMergeTreeQuorumEntry quorum_entry;
        quorum_entry.fromString(value);

        if (quorum_entry.part_name != part_name)
        {
            /// The quorum has already been achieved. Moreover, another INSERT with a quorum has already started.
            break;
        }

        quorum_entry.replicas.insert(replica_name);

        if (quorum_entry.replicas.size() >= quorum_entry.required_number_of_replicas)
        {
            /// The quorum is reached. Delete the node, and update information about the last part that was successfully written with quorum.

            Coordination::Requests ops;
            Coordination::Responses responses;

            Coordination::Stat added_parts_stat;
            String old_added_parts = zookeeper->get(quorum_last_part_path, &added_parts_stat);

            ReplicatedMergeTreeQuorumAddedParts parts_with_quorum(format_version);

            if (!old_added_parts.empty())
                parts_with_quorum.fromString(old_added_parts);

            auto part_info = MergeTreePartInfo::fromPartName(part_name, format_version);
            /// We store one last part which reached quorum for each partition.
            parts_with_quorum.added_parts[part_info.partition_id] = part_name;

            String new_added_parts = parts_with_quorum.toString();

            ops.emplace_back(zkutil::makeRemoveRequest(quorum_status_path, stat.version));
            ops.emplace_back(zkutil::makeSetRequest(quorum_last_part_path, new_added_parts, added_parts_stat.version));
            auto code = zookeeper->tryMulti(ops, responses);

            if (code == Coordination::ZOK)
            {
                break;
            }
            else if (code == Coordination::ZNONODE)
            {
                /// The quorum has already been achieved.
                break;
            }
            else if (code == Coordination::ZBADVERSION)
            {
                /// Node was updated meanwhile. We must re-read it and repeat all the actions.
                continue;
            }
            else
                throw Coordination::Exception(code, quorum_status_path);
        }
        else
        {
            /// We update the node, registering there one more replica.
            auto code = zookeeper->trySet(quorum_status_path, quorum_entry.toString(), stat.version);

            if (code == Coordination::ZOK)
            {
                break;
            }
            else if (code == Coordination::ZNONODE)
            {
                /// The quorum has already been achieved.
                break;
            }
            else if (code == Coordination::ZBADVERSION)
            {
                /// Node was updated meanwhile. We must re-read it and repeat all the actions.
                continue;
            }
            else
                throw Coordination::Exception(code, quorum_status_path);
        }
    }
}


bool StorageReplicatedMergeTree::fetchPart(const String & part_name, const String & source_replica_path, bool to_detached, size_t quorum)
{
    const auto part_info = MergeTreePartInfo::fromPartName(part_name, format_version);

    if (auto part = getPartIfExists(part_info, {IMergeTreeDataPart::State::Outdated, IMergeTreeDataPart::State::Deleting}))
    {
        LOG_DEBUG(log, "Part " << part->name << " should be deleted after previous attempt before fetch");
        /// Force immediate parts cleanup to delete the part that was left from the previous fetch attempt.
        cleanup_thread.wakeup();
        return false;
    }

    {
        std::lock_guard lock(currently_fetching_parts_mutex);
        if (!currently_fetching_parts.insert(part_name).second)
        {
            LOG_DEBUG(log, "Part " << part_name << " is already fetching right now");
            return false;
        }
    }

    SCOPE_EXIT
    ({
        std::lock_guard lock(currently_fetching_parts_mutex);
        currently_fetching_parts.erase(part_name);
    });

    LOG_DEBUG(log, "Fetching part " << part_name << " from " << source_replica_path);

    TableStructureReadLockHolder table_lock_holder;
    if (!to_detached)
        table_lock_holder = lockStructureForShare(true, RWLockImpl::NO_QUERY);

    /// Logging
    Stopwatch stopwatch;
    MutableDataPartPtr part;
    DataPartsVector replaced_parts;

    auto write_part_log = [&] (const ExecutionStatus & execution_status)
    {
        writePartLog(
            PartLogElement::DOWNLOAD_PART, execution_status, stopwatch.elapsed(),
            part_name, part, replaced_parts, nullptr);
    };

    DataPartPtr part_to_clone;
    {
        /// If the desired part is a result of a part mutation, try to find the source part and compare
        /// its checksums to the checksums of the desired part. If they match, we can just clone the local part.

        /// If we have the source part, its part_info will contain covered_part_info.
        auto covered_part_info = part_info;
        covered_part_info.mutation = 0;
        auto source_part = getActiveContainingPart(covered_part_info);

        if (source_part)
        {
            MinimalisticDataPartChecksums source_part_checksums;
            source_part_checksums.computeTotalChecksums(source_part->checksums);

            MinimalisticDataPartChecksums desired_checksums;
            auto zookeeper = getZooKeeper();
            String part_path = source_replica_path + "/parts/" + part_name;
            String part_znode = zookeeper->get(part_path);
            if (!part_znode.empty())
                desired_checksums = ReplicatedMergeTreePartHeader::fromString(part_znode).getChecksums();
            else
            {
                String desired_checksums_str = zookeeper->get(part_path + "/checksums");
                desired_checksums = MinimalisticDataPartChecksums::deserializeFrom(desired_checksums_str);
            }

            if (source_part_checksums == desired_checksums)
            {
                LOG_TRACE(log, "Found local part " << source_part->name << " with the same checksums as " << part_name);
                part_to_clone = source_part;
            }
        }

    }

    std::function<MutableDataPartPtr()> get_part;
    if (part_to_clone)
    {
        get_part = [&, part_to_clone]()
        {
            return cloneAndLoadDataPartOnSameDisk(part_to_clone, "tmp_clone_", part_info);
        };
    }
    else
    {
        ReplicatedMergeTreeAddress address(getZooKeeper()->get(source_replica_path + "/host"));
        auto timeouts = ConnectionTimeouts::getHTTPTimeouts(global_context);
        auto user_password = global_context.getInterserverCredentials();
        String interserver_scheme = global_context.getInterserverScheme();

        get_part = [&, address, timeouts, user_password, interserver_scheme]()
        {
            if (interserver_scheme != address.scheme)
                throw Exception("Interserver schemes are different: '" + interserver_scheme
                    + "' != '" + address.scheme + "', can't fetch part from " + address.host,
                    ErrorCodes::LOGICAL_ERROR);

            return fetcher.fetchPart(
                part_name, source_replica_path,
                address.host, address.replication_port,
                timeouts, user_password.first, user_password.second, interserver_scheme, to_detached);
        };
    }

    try
    {
        part = get_part();

        if (!to_detached)
        {
            Transaction transaction(*this);
            renameTempPartAndReplace(part, nullptr, &transaction);

            /** NOTE
              * Here, an error occurs if ALTER occurred with a change in the column type or column deletion,
              *  and the part on remote server has not yet been modified.
              * After a while, one of the following attempts to make `fetchPart` succeed.
              */
            replaced_parts = checkPartChecksumsAndCommit(transaction, part);

            /** If a quorum is tracked for this part, you must update it.
              * If you do not have time, in case of losing the session, when you restart the server - see the `ReplicatedMergeTreeRestartingThread::updateQuorumIfWeHavePart` method.
              */
            if (quorum)
                updateQuorum(part_name);

            merge_selecting_task->schedule();

            for (const auto & replaced_part : replaced_parts)
            {
                LOG_DEBUG(log, "Part " << replaced_part->name << " is rendered obsolete by fetching part " << part_name);
                ProfileEvents::increment(ProfileEvents::ObsoleteReplicatedParts);
            }

            write_part_log({});
        }
        else
        {
            part->renameTo("detached/" + part_name);
        }
    }
    catch (...)
    {
        if (!to_detached)
            write_part_log(ExecutionStatus::fromCurrentException());

        throw;
    }

    ProfileEvents::increment(ProfileEvents::ReplicatedPartFetches);

    if (part_to_clone)
        LOG_DEBUG(log, "Cloned part " << part_name << " from " << part_to_clone->name << (to_detached ? " (to 'detached' directory)" : ""));
    else
        LOG_DEBUG(log, "Fetched part " << part_name << " from " << source_replica_path << (to_detached ? " (to 'detached' directory)" : ""));

    return true;
}


void StorageReplicatedMergeTree::startup()
{
    if (is_readonly)
        return;

    queue.initialize(
        zookeeper_path, replica_path,
        getStorageID().getFullTableName() + " (ReplicatedMergeTreeQueue)",
        getDataParts());

    data_parts_exchange_endpoint = std::make_shared<DataPartsExchange::Service>(*this);
    global_context.getInterserverIOHandler().addEndpoint(data_parts_exchange_endpoint->getId(replica_path), data_parts_exchange_endpoint);

    /// In this thread replica will be activated.
    restarting_thread.start();

    /// Wait while restarting_thread initializes LeaderElection (and so on) or makes first attmept to do it
    startup_event.wait();

    queue_task_handle = global_context.getBackgroundPool().addTask([this] { return queueTask(); });
    if (areBackgroundMovesNeeded())
        move_parts_task_handle = global_context.getBackgroundMovePool().addTask([this] { return movePartsTask(); });
}


void StorageReplicatedMergeTree::shutdown()
{
    clearOldPartsFromFilesystem(true);
    /// Cancel fetches, merges and mutations to force the queue_task to finish ASAP.
    fetcher.blocker.cancelForever();
    merger_mutator.merges_blocker.cancelForever();
    parts_mover.moves_blocker.cancelForever();

    restarting_thread.shutdown();

    if (queue_task_handle)
        global_context.getBackgroundPool().removeTask(queue_task_handle);
    queue_task_handle.reset();

    if (move_parts_task_handle)
        global_context.getBackgroundMovePool().removeTask(move_parts_task_handle);
    move_parts_task_handle.reset();

    if (data_parts_exchange_endpoint)
    {
        global_context.getInterserverIOHandler().removeEndpointIfExists(data_parts_exchange_endpoint->getId(replica_path));
        /// Ask all parts exchange handlers to finish asap. New ones will fail to start
        data_parts_exchange_endpoint->blocker.cancelForever();
        /// Wait for all of them
        std::unique_lock lock(data_parts_exchange_endpoint->rwlock);
    }
    data_parts_exchange_endpoint.reset();
}


StorageReplicatedMergeTree::~StorageReplicatedMergeTree()
{
    try
    {
        shutdown();
    }
    catch (...)
    {
        tryLogCurrentException(__PRETTY_FUNCTION__);
    }
}


ReplicatedMergeTreeQuorumAddedParts::PartitionIdToMaxBlock StorageReplicatedMergeTree::getMaxAddedBlocks() const
{
    ReplicatedMergeTreeQuorumAddedParts::PartitionIdToMaxBlock max_added_blocks;

    for (const auto & data_part : getDataParts())
    {
        max_added_blocks[data_part->info.partition_id]
            = std::max(max_added_blocks[data_part->info.partition_id], data_part->info.max_block);
    }

    auto zookeeper = getZooKeeper();

    const String quorum_status_path = zookeeper_path + "/quorum/status";

    String value;
    Coordination::Stat stat;

    if (zookeeper->tryGet(quorum_status_path, value, &stat))
    {
        ReplicatedMergeTreeQuorumEntry quorum_entry;
        quorum_entry.fromString(value);

        auto part_info = MergeTreePartInfo::fromPartName(quorum_entry.part_name, format_version);

        max_added_blocks[part_info.partition_id] = part_info.max_block - 1;
    }

    String added_parts_str;
    if (zookeeper->tryGet(zookeeper_path + "/quorum/last_part", added_parts_str))
    {
        if (!added_parts_str.empty())
        {
            ReplicatedMergeTreeQuorumAddedParts part_with_quorum(format_version);
            part_with_quorum.fromString(added_parts_str);

            auto added_parts = part_with_quorum.added_parts;

            for (const auto & added_part : added_parts)
                if (!getActiveContainingPart(added_part.second))
                    throw Exception(
                        "Replica doesn't have part " + added_part.second
                            + " which was successfully written to quorum of other replicas."
                              " Send query to another replica or disable 'select_sequential_consistency' setting.",
                        ErrorCodes::REPLICA_IS_NOT_IN_QUORUM);

            for (const auto & max_block : part_with_quorum.getMaxInsertedBlocks())
                max_added_blocks[max_block.first] = max_block.second;
        }
    }
    return max_added_blocks;
}

Pipes StorageReplicatedMergeTree::read(
    const Names & column_names,
    const SelectQueryInfo & query_info,
    const Context & context,
    QueryProcessingStage::Enum /*processed_stage*/,
    const size_t max_block_size,
    const unsigned num_streams)
{
    const Settings & settings_ = context.getSettingsRef();

    /** The `select_sequential_consistency` setting has two meanings:
    * 1. To throw an exception if on a replica there are not all parts which have been written down on quorum of remaining replicas.
    * 2. Do not read parts that have not yet been written to the quorum of the replicas.
    * For this you have to synchronously go to ZooKeeper.
    */
    if (settings_.select_sequential_consistency)
    {
        auto max_added_blocks = getMaxAddedBlocks();
        return reader.read(column_names, query_info, context, max_block_size, num_streams, &max_added_blocks);
    }

    return reader.read(column_names, query_info, context, max_block_size, num_streams);
}


std::optional<UInt64> StorageReplicatedMergeTree::totalRows() const
{
    size_t res = 0;
    auto max_added_blocks = getMaxAddedBlocks();
    auto lock = lockParts();
    for (auto & part : getDataPartsStateRange(DataPartState::Committed))
    {
        if (part->isEmpty())
            continue;

        auto blocks_iterator = max_added_blocks.find(part->info.partition_id);
        if (blocks_iterator == max_added_blocks.end() || part->info.max_block > blocks_iterator->second)
            continue;

        res += part->rows_count;
    }
    return res;
}


void StorageReplicatedMergeTree::assertNotReadonly() const
{
    if (is_readonly)
        throw Exception("Table is in readonly mode", ErrorCodes::TABLE_IS_READ_ONLY);
}


BlockOutputStreamPtr StorageReplicatedMergeTree::write(const ASTPtr & /*query*/, const Context & context)
{
    const auto storage_settings_ptr = getSettings();
    assertNotReadonly();

    const Settings & query_settings = context.getSettingsRef();
    bool deduplicate = storage_settings_ptr->replicated_deduplication_window != 0 && query_settings.insert_deduplicate;

    return std::make_shared<ReplicatedMergeTreeBlockOutputStream>(*this,
        query_settings.insert_quorum, query_settings.insert_quorum_timeout.totalMilliseconds(), query_settings.max_partitions_per_insert_block, deduplicate);
}


bool StorageReplicatedMergeTree::optimize(const ASTPtr & query, const ASTPtr & partition, bool final, bool deduplicate, const Context & query_context)
{
    assertNotReadonly();

    if (!is_leader)
    {
        sendRequestToLeaderReplica(query, query_context);
        return true;
    }

    std::vector<ReplicatedMergeTreeLogEntryData> merge_entries;
    {
        /// We must select parts for merge under merge_selecting_mutex because other threads
        /// (merge_selecting_thread or OPTIMIZE queries) could assign new merges.
        std::lock_guard merge_selecting_lock(merge_selecting_mutex);

        auto zookeeper = getZooKeeper();
        ReplicatedMergeTreeMergePredicate can_merge = queue.getMergePredicate(zookeeper);

        auto handle_noop = [&] (const String & message)
        {
            if (query_context.getSettingsRef().optimize_throw_if_noop)
                throw Exception(message, ErrorCodes::CANNOT_ASSIGN_OPTIMIZE);
            return false;
        };

        bool force_ttl = (final && hasAnyTTL());
        const auto storage_settings_ptr = getSettings();

        if (!partition && final)
        {
            DataPartsVector data_parts = getDataPartsVector();
            std::unordered_set<String> partition_ids;

            for (const DataPartPtr & part : data_parts)
                partition_ids.emplace(part->info.partition_id);

            UInt64 disk_space = storage_policy->getMaxUnreservedFreeSpace();

            for (const String & partition_id : partition_ids)
            {
                FutureMergedMutatedPart future_merged_part;
                bool selected = merger_mutator.selectAllPartsToMergeWithinPartition(
                    future_merged_part, disk_space, can_merge, partition_id, true, nullptr);
                ReplicatedMergeTreeLogEntryData merge_entry;
                if (selected && !createLogEntryToMergeParts(zookeeper, future_merged_part.parts,
                        future_merged_part.name, future_merged_part.type, deduplicate, force_ttl, &merge_entry))
                    return handle_noop("Can't create merge queue node in ZooKeeper");
                if (merge_entry.type != ReplicatedMergeTreeLogEntryData::Type::EMPTY)
                    merge_entries.push_back(std::move(merge_entry));
            }
        }
        else
        {
            FutureMergedMutatedPart future_merged_part;
            String disable_reason;
            bool selected = false;
            if (!partition)
            {
                selected = merger_mutator.selectPartsToMerge(
                    future_merged_part, true, storage_settings_ptr->max_bytes_to_merge_at_max_space_in_pool, can_merge, &disable_reason);
            }
            else
            {

                UInt64 disk_space = storage_policy->getMaxUnreservedFreeSpace();
                String partition_id = getPartitionIDFromQuery(partition, query_context);
                selected = merger_mutator.selectAllPartsToMergeWithinPartition(
                    future_merged_part, disk_space, can_merge, partition_id, final, &disable_reason);
            }

            if (!selected)
            {
                std::stringstream message;
                message << "Cannot select parts for optimization";
                if (!disable_reason.empty())
                    message << ": " << disable_reason;
                LOG_INFO(log, message.rdbuf());
                return handle_noop(message.str());
            }

            ReplicatedMergeTreeLogEntryData merge_entry;
            if (!createLogEntryToMergeParts(zookeeper, future_merged_part.parts,
                future_merged_part.name, future_merged_part.type, deduplicate, force_ttl, &merge_entry))
                return handle_noop("Can't create merge queue node in ZooKeeper");
            if (merge_entry.type != ReplicatedMergeTreeLogEntryData::Type::EMPTY)
                merge_entries.push_back(std::move(merge_entry));
        }
    }

    if (query_context.getSettingsRef().replication_alter_partitions_sync != 0)
    {
        /// NOTE Table lock must not be held while waiting. Some combination of R-W-R locks from different threads will yield to deadlock.
        for (auto & merge_entry : merge_entries)
            waitForAllReplicasToProcessLogEntry(merge_entry, false);
    }

    return true;
}

bool StorageReplicatedMergeTree::executeMetadataAlter(const StorageReplicatedMergeTree::LogEntry & entry)
{
    auto zookeeper = getZooKeeper();

    auto columns_from_entry = ColumnsDescription::parse(entry.columns_str);
    auto metadata_from_entry = ReplicatedMergeTreeTableMetadata::parse(entry.metadata_str);
    auto metadata_diff = ReplicatedMergeTreeTableMetadata(*this).checkAndFindDiff(metadata_from_entry);

    MergeTreeData::DataParts parts;

    /// If metadata nodes have changed, we will update table structure locally.
    Coordination::Requests requests;
    requests.emplace_back(zkutil::makeSetRequest(replica_path + "/columns", entry.columns_str, -1));
    requests.emplace_back(zkutil::makeSetRequest(replica_path + "/metadata", entry.metadata_str, -1));


    zookeeper->multi(requests);

    {
        /// TODO (relax this lock)
        auto table_lock = lockExclusively(RWLockImpl::NO_QUERY);

        LOG_INFO(log, "Metadata changed in ZooKeeper. Applying changes locally.");

        setTableStructure(std::move(columns_from_entry), metadata_diff);
        metadata_version = entry.alter_version;

        LOG_INFO(log, "Applied changes to the metadata of the table. Current metadata version: " << metadata_version);
    }

    /// This transaction may not happen, but it's OK, because on the next retry we will eventually create/update this node
    zookeeper->createOrUpdate(replica_path + "/metadata_version", std::to_string(metadata_version), zkutil::CreateMode::Persistent);

    recalculateColumnSizes();

    return true;
}


void StorageReplicatedMergeTree::alter(
    const AlterCommands & params, const Context & query_context, TableStructureWriteLockHolder & table_lock_holder)
{
    assertNotReadonly();

    auto table_id = getStorageID();

    if (params.isSettingsAlter())
    {
        lockStructureExclusively(table_lock_holder, query_context.getCurrentQueryId());
        /// We don't replicate storage_settings_ptr ALTER. It's local operation.
        /// Also we don't upgrade alter lock to table structure lock.
        StorageInMemoryMetadata metadata = getInMemoryMetadata();
        params.apply(metadata);


        changeSettings(metadata.settings_ast, table_lock_holder);

        DatabaseCatalog::instance().getDatabase(table_id.database_name)->alterTable(query_context, table_id.table_name, metadata);
        return;
    }

    auto ast_to_str = [](ASTPtr query) -> String {
        if (!query)
            return "";
        return queryToString(query);
    };

    auto zookeeper = getZooKeeper();

    std::optional<ReplicatedMergeTreeLogEntryData> alter_entry;
    std::optional<String> mutation_znode;

    while (true)
    {
        /// Clear nodes from previous iteration
        alter_entry.emplace();
        mutation_znode.reset();

        /// We can safely read structure, because we guarded with alter_intention_lock
        if (is_readonly)
            throw Exception("Can't ALTER readonly table", ErrorCodes::TABLE_IS_READ_ONLY);


        StorageInMemoryMetadata current_metadata = getInMemoryMetadata();

        StorageInMemoryMetadata future_metadata = current_metadata;
        params.apply(future_metadata);

        ReplicatedMergeTreeTableMetadata future_metadata_in_zk(*this);
        if (ast_to_str(future_metadata.order_by_ast) != ast_to_str(current_metadata.order_by_ast))
            future_metadata_in_zk.sorting_key = serializeAST(*extractKeyExpressionList(future_metadata.order_by_ast));

        if (ast_to_str(future_metadata.ttl_for_table_ast) != ast_to_str(current_metadata.ttl_for_table_ast))
            future_metadata_in_zk.ttl_table = serializeAST(*future_metadata.ttl_for_table_ast);

        String new_indices_str = future_metadata.indices.toString();
        if (new_indices_str != current_metadata.indices.toString())
            future_metadata_in_zk.skip_indices = new_indices_str;

        String new_constraints_str = future_metadata.constraints.toString();
        if (new_constraints_str != current_metadata.constraints.toString())
            future_metadata_in_zk.constraints = new_constraints_str;

<<<<<<< HEAD
        /// Perform settings update locally

        {
            lockStructureExclusively(table_lock_holder, query_context.getCurrentQueryId());
            auto old_metadata = getInMemoryMetadata();
            old_metadata.settings_ast = metadata.settings_ast;
            changeSettings(metadata.settings_ast, table_lock_holder);
            DatabaseCatalog::instance().getDatabase(table_id.database_name)->alterTable(query_context, table_id.table_name, old_metadata);
        }

        /// Modify shared metadata nodes in ZooKeeper.
=======
>>>>>>> 2e307f99
        Coordination::Requests ops;

        String new_metadata_str = future_metadata_in_zk.toString();
        ops.emplace_back(zkutil::makeSetRequest(zookeeper_path + "/metadata", new_metadata_str, metadata_version));

        String new_columns_str = future_metadata.columns.toString();
        ops.emplace_back(zkutil::makeSetRequest(zookeeper_path + "/columns", new_columns_str, -1));


        if (ast_to_str(current_metadata.settings_ast) != ast_to_str(future_metadata.settings_ast))
        {
            lockStructureExclusively(table_lock_holder, query_context.getCurrentQueryId());
            /// Just change settings
            current_metadata.settings_ast = future_metadata.settings_ast;
            changeSettings(current_metadata.settings_ast, table_lock_holder);
            global_context.getDatabase(table_id.database_name)->alterTable(query_context, table_id.table_name, current_metadata);
        }

        /// We can be sure, that in case of successfull commit in zookeeper our
        /// version will increments by 1. Because we update with version check.
        int new_metadata_version = metadata_version + 1;

        alter_entry->type = LogEntry::ALTER_METADATA;
        alter_entry->source_replica = replica_name;
        alter_entry->metadata_str = new_metadata_str;
        alter_entry->columns_str = new_columns_str;
        alter_entry->alter_version = new_metadata_version;
        alter_entry->create_time = time(nullptr);


        auto maybe_mutation_commands = params.getMutationCommands(current_metadata);
        alter_entry->have_mutation = !maybe_mutation_commands.empty();

        ops.emplace_back(zkutil::makeCreateRequest(zookeeper_path + "/log/log-", alter_entry->toString(), zkutil::CreateMode::PersistentSequential));

        std::optional<EphemeralLocksInAllPartitions> lock_holder;

        /// No we will prepare mutations record
        /// This code pretty same with mutate() function but process results slightly differently
        if (alter_entry->have_mutation)
        {
            String mutations_path = zookeeper_path + "/mutations";

            ReplicatedMergeTreeMutationEntry mutation_entry;
            mutation_entry.source_replica = replica_name;
            mutation_entry.commands = maybe_mutation_commands;
            mutation_entry.alter_version = new_metadata_version;
            Coordination::Stat mutations_stat;
            zookeeper->get(mutations_path, &mutations_stat);

            lock_holder.emplace(
                zookeeper_path + "/block_numbers", "block-", zookeeper_path + "/temp", *zookeeper);

            for (const auto & lock : lock_holder->getLocks())
                mutation_entry.block_numbers[lock.partition_id] = lock.number;

            mutation_entry.create_time = time(nullptr);

            ops.emplace_back(zkutil::makeSetRequest(mutations_path, String(), mutations_stat.version));
            ops.emplace_back(
                zkutil::makeCreateRequest(mutations_path + "/", mutation_entry.toString(), zkutil::CreateMode::PersistentSequential));
        }

        Coordination::Responses results;
        int32_t rc = zookeeper->tryMulti(ops, results);

        if (rc == Coordination::ZOK)
        {
            if (alter_entry->have_mutation)
            {
                /// ALTER_METADATA record in replication /log
                String alter_path = dynamic_cast<const Coordination::CreateResponse &>(*results[2]).path_created;
                alter_entry->znode_name = alter_path.substr(alter_path.find_last_of('/') + 1);

                /// ReplicatedMergeTreeMutationEntry record in /mutations
                String mutation_path = dynamic_cast<const Coordination::CreateResponse &>(*results.back()).path_created;
                mutation_znode = mutation_path.substr(mutation_path.find_last_of('/') + 1);
            }
            else
            {
                /// ALTER_METADATA record in replication /log
                String alter_path = dynamic_cast<const Coordination::CreateResponse &>(*results.back()).path_created;
                alter_entry->znode_name = alter_path.substr(alter_path.find_last_of('/') + 1);
            }
            break;
        }
        else if (rc == Coordination::ZBADVERSION)
        {
            if (dynamic_cast<const Coordination::SetResponse &>(*results[0]).error)
                throw Exception("Metadata on replica is not up to date with common metadata in Zookeeper. Cannot alter", ErrorCodes::CANNOT_ASSIGN_ALTER);

            continue;
        }
        else
        {
            throw Coordination::Exception("Alter cannot be assigned because of Zookeeper error", rc);
        }
    }


    table_lock_holder.release();

    std::vector<String> unwaited;
    if (query_context.getSettingsRef().replication_alter_partitions_sync == 2)
    {
        LOG_DEBUG(log, "Updated shared metadata nodes in ZooKeeper. Waiting for replicas to apply changes.");
        unwaited = waitForAllReplicasToProcessLogEntry(*alter_entry, false);
    }
    else if (query_context.getSettingsRef().replication_alter_partitions_sync == 1)
    {
        LOG_DEBUG(log, "Updated shared metadata nodes in ZooKeeper. Waiting for replicas to apply changes.");
        waitForReplicaToProcessLogEntry(replica_name, *alter_entry);
    }

    if (!unwaited.empty())
        throw Exception("Some replicas doesn't finish metadata alter", ErrorCodes::UNFINISHED);

    if (mutation_znode)
    {
        LOG_DEBUG(log, "Metadata changes applied. Will wait for data changes.");
        waitMutation(*mutation_znode, query_context.getSettingsRef().replication_alter_partitions_sync);
        LOG_DEBUG(log, "Data changes applied.");
    }
}

void StorageReplicatedMergeTree::alterPartition(const ASTPtr & query, const PartitionCommands & commands, const Context & query_context)
{
    for (const PartitionCommand & command : commands)
    {
        switch (command.type)
        {
            case PartitionCommand::DROP_PARTITION:
                checkPartitionCanBeDropped(command.partition);
                dropPartition(query, command.partition, command.detach, query_context);
                break;

            case PartitionCommand::DROP_DETACHED_PARTITION:
                dropDetached(command.partition, command.part, query_context);
                break;

            case PartitionCommand::ATTACH_PARTITION:
                attachPartition(command.partition, command.part, query_context);
                break;
            case PartitionCommand::MOVE_PARTITION:
            {
                switch (command.move_destination_type)
                {
                    case PartitionCommand::MoveDestinationType::DISK:
                        movePartitionToDisk(command.partition, command.move_destination_name, command.part, query_context);
                        break;

                    case PartitionCommand::MoveDestinationType::VOLUME:
                        movePartitionToVolume(command.partition, command.move_destination_name, command.part, query_context);
                        break;

                    case PartitionCommand::MoveDestinationType::TABLE:
                        checkPartitionCanBeDropped(command.partition);
                        String dest_database = query_context.resolveDatabase(command.to_database);
                        auto dest_storage = DatabaseCatalog::instance().getTable({dest_database, command.to_table});
                        movePartitionToTable(dest_storage, command.partition, query_context);
                        break;
                }
            }
            break;

            case PartitionCommand::REPLACE_PARTITION:
            {
                checkPartitionCanBeDropped(command.partition);
                String from_database = query_context.resolveDatabase(command.from_database);
                auto from_storage = DatabaseCatalog::instance().getTable({from_database, command.from_table});
                replacePartitionFrom(from_storage, command.partition, command.replace, query_context);
            }
            break;

            case PartitionCommand::FETCH_PARTITION:
                fetchPartition(command.partition, command.from_zookeeper_path, query_context);
                break;

            case PartitionCommand::FREEZE_PARTITION:
            {
                auto lock = lockStructureForShare(false, query_context.getCurrentQueryId());
                freezePartition(command.partition, command.with_name, query_context, lock);
            }
            break;

            case PartitionCommand::CLEAR_COLUMN:
            {
                LogEntry entry;
                entry.type = LogEntry::CLEAR_COLUMN;
                entry.column_name = command.column_name.safeGet<String>();
                clearColumnOrIndexInPartition(command.partition, std::move(entry), query_context);
            }
            break;

            case PartitionCommand::CLEAR_INDEX:
            {
                LogEntry entry;
                entry.type = LogEntry::CLEAR_INDEX;
                entry.index_name = command.index_name.safeGet<String>();
                clearColumnOrIndexInPartition(command.partition, std::move(entry), query_context);
            }
            break;

            case PartitionCommand::FREEZE_ALL_PARTITIONS:
            {
                auto lock = lockStructureForShare(false, query_context.getCurrentQueryId());
                freezeAll(command.with_name, query_context, lock);
            }
            break;
        }
    }
}


/// If new version returns ordinary name, else returns part name containing the first and last month of the month
static String getPartNamePossiblyFake(MergeTreeDataFormatVersion format_version, const MergeTreePartInfo & part_info)
{
    if (format_version < MERGE_TREE_DATA_MIN_FORMAT_VERSION_WITH_CUSTOM_PARTITIONING)
    {
        /// The date range is all month long.
        const auto & lut = DateLUT::instance();
        time_t start_time = lut.YYYYMMDDToDate(parse<UInt32>(part_info.partition_id + "01"));
        DayNum left_date = lut.toDayNum(start_time);
        DayNum right_date = DayNum(static_cast<size_t>(left_date) + lut.daysInMonth(start_time) - 1);
        return part_info.getPartNameV0(left_date, right_date);
    }

    return part_info.getPartName();
}

bool StorageReplicatedMergeTree::getFakePartCoveringAllPartsInPartition(const String & partition_id, MergeTreePartInfo & part_info)
{
    /// Even if there is no data in the partition, you still need to mark the range for deletion.
    /// - Because before executing DETACH, tasks for downloading parts to this partition can be executed.
    Int64 left = 0;

    /** Let's skip one number in `block_numbers` for the partition being deleted, and we will only delete parts until this number.
      * This prohibits merges of deleted parts with the new inserted
      * Invariant: merges of deleted parts with other parts do not appear in the log.
      * NOTE: If you need to similarly support a `DROP PART` request, you will have to think of some new mechanism for it,
      *     to guarantee this invariant.
      */
    Int64 right;
    Int64 mutation_version;

    {
        auto zookeeper = getZooKeeper();
        auto block_number_lock = allocateBlockNumber(partition_id, zookeeper);
        right = block_number_lock->getNumber();
        block_number_lock->unlock();
        mutation_version = queue.getCurrentMutationVersion(partition_id, right);
    }

    /// Empty partition.
    if (right == 0)
        return false;

    --right;

    /// Artificial high level is chosen, to make this part "covering" all parts inside.
    part_info = MergeTreePartInfo(partition_id, left, right, MergeTreePartInfo::MAX_LEVEL, mutation_version);
    return true;
}


void StorageReplicatedMergeTree::clearColumnOrIndexInPartition(
    const ASTPtr & partition, LogEntry && entry, const Context & query_context)
{
    assertNotReadonly();

    /// We don't block merges, so anyone can manage this task (not only leader)

    String partition_id = getPartitionIDFromQuery(partition, query_context);
    MergeTreePartInfo drop_range_info;

    if (!getFakePartCoveringAllPartsInPartition(partition_id, drop_range_info))
    {
        LOG_INFO(log, "Will not clear partition " << partition_id << ", it is empty.");
        return;
    }

    /// We allocated new block number for this part, so new merges can't merge clearing parts with new ones
    entry.new_part_name = getPartNamePossiblyFake(format_version, drop_range_info);
    entry.create_time = time(nullptr);

    String log_znode_path = getZooKeeper()->create(zookeeper_path + "/log/log-", entry.toString(), zkutil::CreateMode::PersistentSequential);
    entry.znode_name = log_znode_path.substr(log_znode_path.find_last_of('/') + 1);

    /// If necessary, wait until the operation is performed on itself or on all replicas.
    if (query_context.getSettingsRef().replication_alter_partitions_sync != 0)
    {
        if (query_context.getSettingsRef().replication_alter_partitions_sync == 1)
            waitForReplicaToProcessLogEntry(replica_name, entry);
        else
            waitForAllReplicasToProcessLogEntry(entry);
    }
}


void StorageReplicatedMergeTree::dropPartition(const ASTPtr & query, const ASTPtr & partition, bool detach, const Context & query_context)
{
    assertNotReadonly();

    zkutil::ZooKeeperPtr zookeeper = getZooKeeper();

    if (!is_leader)
    {
        // TODO: we can manually reconstruct the query from outside the |dropPartition()| and remove the |query| argument from interface.
        //       It's the only place where we need this argument.
        sendRequestToLeaderReplica(query, query_context);
        return;
    }

    String partition_id = getPartitionIDFromQuery(partition, query_context);

    LogEntry entry;
    if (dropPartsInPartition(*zookeeper, partition_id, entry, detach))
    {
        /// If necessary, wait until the operation is performed on itself or on all replicas.
        if (query_context.getSettingsRef().replication_alter_partitions_sync != 0)
        {
            if (query_context.getSettingsRef().replication_alter_partitions_sync == 1)
                waitForReplicaToProcessLogEntry(replica_name, entry);
            else
                waitForAllReplicasToProcessLogEntry(entry);
        }
    }
}


void StorageReplicatedMergeTree::truncate(const ASTPtr & query, const Context & query_context, TableStructureWriteLockHolder & table_lock)
{
    table_lock.release();   /// Truncate is done asynchronously.

    assertNotReadonly();

    zkutil::ZooKeeperPtr zookeeper = getZooKeeper();

    if (!is_leader)
    {
        sendRequestToLeaderReplica(query, query_context);
        return;
    }

    Strings partitions = zookeeper->getChildren(zookeeper_path + "/block_numbers");

    for (String & partition_id : partitions)
    {
        LogEntry entry;

        if (dropPartsInPartition(*zookeeper, partition_id, entry, false))
            waitForAllReplicasToProcessLogEntry(entry);
    }
}


void StorageReplicatedMergeTree::attachPartition(const ASTPtr & partition, bool attach_part, const Context & query_context)
{
    // TODO: should get some locks to prevent race with 'alter … modify column'

    assertNotReadonly();

    PartsTemporaryRename renamed_parts(*this, "detached/");
    MutableDataPartsVector loaded_parts = tryLoadPartsToAttach(partition, attach_part, query_context, renamed_parts);

    ReplicatedMergeTreeBlockOutputStream output(*this, 0, 0, 0, false);   /// TODO Allow to use quorum here.
    for (size_t i = 0; i < loaded_parts.size(); ++i)
    {
        String old_name = loaded_parts[i]->name;
        output.writeExistingPart(loaded_parts[i]);
        renamed_parts.old_and_new_names[i].first.clear();
        LOG_DEBUG(log, "Attached part " << old_name << " as " << loaded_parts[i]->name);
    }
}


void StorageReplicatedMergeTree::checkTableCanBeDropped() const
{
    /// Consider only synchronized data
    const_cast<StorageReplicatedMergeTree &>(*this).recalculateColumnSizes();
    auto table_id = getStorageID();
    global_context.checkTableCanBeDropped(table_id.database_name, table_id.table_name, getTotalActiveSizeInBytes());
}


void StorageReplicatedMergeTree::checkPartitionCanBeDropped(const ASTPtr & partition)
{
    const_cast<StorageReplicatedMergeTree &>(*this).recalculateColumnSizes();

    const String partition_id = getPartitionIDFromQuery(partition, global_context);
    auto parts_to_remove = getDataPartsVectorInPartition(MergeTreeDataPartState::Committed, partition_id);

    UInt64 partition_size = 0;

    for (const auto & part : parts_to_remove)
        partition_size += part->bytes_on_disk;

    auto table_id = getStorageID();
    global_context.checkPartitionCanBeDropped(table_id.database_name, table_id.table_name, partition_size);
}


void StorageReplicatedMergeTree::drop(TableStructureWriteLockHolder &)
{
    {
        auto zookeeper = tryGetZooKeeper();

        if (is_readonly || !zookeeper)
            throw Exception("Can't drop readonly replicated table (need to drop data in ZooKeeper as well)", ErrorCodes::TABLE_IS_READ_ONLY);

        shutdown();

        if (zookeeper->expired())
            throw Exception("Table was not dropped because ZooKeeper session has expired.", ErrorCodes::TABLE_WAS_NOT_DROPPED);

        LOG_INFO(log, "Removing replica " << replica_path);
        replica_is_active_node = nullptr;
        zookeeper->tryRemoveRecursive(replica_path);

        /// Check that `zookeeper_path` exists: it could have been deleted by another replica after execution of previous line.
        Strings replicas;
        if (zookeeper->tryGetChildren(zookeeper_path + "/replicas", replicas) == Coordination::ZOK && replicas.empty())
        {
            LOG_INFO(log, "Removing table " << zookeeper_path << " (this might take several minutes)");
            zookeeper->tryRemoveRecursive(zookeeper_path);
        }
    }

    dropAllData();
}


void StorageReplicatedMergeTree::rename(
    const String & new_path_to_table_data, const String & new_database_name,
    const String & new_table_name, TableStructureWriteLockHolder & lock)
{
    MergeTreeData::rename(new_path_to_table_data, new_database_name, new_table_name, lock);

    /// Update table name in zookeeper
    auto zookeeper = getZooKeeper();
    zookeeper->set(replica_path + "/host", getReplicatedMergeTreeAddress().toString());

    /// TODO: You can update names of loggers.
}


bool StorageReplicatedMergeTree::existsNodeCached(const std::string & path)
{
    {
        std::lock_guard lock(existing_nodes_cache_mutex);
        if (existing_nodes_cache.count(path))
            return true;
    }

    bool res = getZooKeeper()->exists(path);

    if (res)
    {
        std::lock_guard lock(existing_nodes_cache_mutex);
        existing_nodes_cache.insert(path);
    }

    return res;
}


std::optional<EphemeralLockInZooKeeper>
StorageReplicatedMergeTree::allocateBlockNumber(
    const String & partition_id, zkutil::ZooKeeperPtr & zookeeper, const String & zookeeper_block_id_path)
{
    /// Lets check for duplicates in advance, to avoid superfluous block numbers allocation
    Coordination::Requests deduplication_check_ops;
    if (!zookeeper_block_id_path.empty())
    {
        deduplication_check_ops.emplace_back(zkutil::makeCreateRequest(zookeeper_block_id_path, "", zkutil::CreateMode::Persistent));
        deduplication_check_ops.emplace_back(zkutil::makeRemoveRequest(zookeeper_block_id_path, -1));
    }

    String block_numbers_path = zookeeper_path + "/block_numbers";
    String partition_path = block_numbers_path + "/" + partition_id;

    if (!existsNodeCached(partition_path))
    {
        Coordination::Requests ops;
        ops.push_back(zkutil::makeCreateRequest(partition_path, "", zkutil::CreateMode::Persistent));
        /// We increment data version of the block_numbers node so that it becomes possible
        /// to check in a ZK transaction that the set of partitions didn't change
        /// (unfortunately there is no CheckChildren op).
        ops.push_back(zkutil::makeSetRequest(block_numbers_path, "", -1));

        Coordination::Responses responses;
        int code = zookeeper->tryMulti(ops, responses);
        if (code && code != Coordination::ZNODEEXISTS)
            zkutil::KeeperMultiException::check(code, ops, responses);
    }

    EphemeralLockInZooKeeper lock;
    /// 2 RTT
    try
    {
        lock = EphemeralLockInZooKeeper(
            partition_path + "/block-", zookeeper_path + "/temp", *zookeeper, &deduplication_check_ops);
    }
    catch (const zkutil::KeeperMultiException & e)
    {
        if (e.code == Coordination::ZNODEEXISTS && e.getPathForFirstFailedOp() == zookeeper_block_id_path)
            return {};

        throw Exception("Cannot allocate block number in ZooKeeper: " + e.displayText(), ErrorCodes::KEEPER_EXCEPTION);
    }
    catch (const Coordination::Exception & e)
    {
        throw Exception("Cannot allocate block number in ZooKeeper: " + e.displayText(), ErrorCodes::KEEPER_EXCEPTION);
    }

    return {std::move(lock)};
}


Strings StorageReplicatedMergeTree::waitForAllReplicasToProcessLogEntry(const ReplicatedMergeTreeLogEntryData & entry, bool wait_for_non_active)
{
    LOG_DEBUG(log, "Waiting for all replicas to process " << entry.znode_name);

    auto zookeeper = getZooKeeper();
    Strings replicas = zookeeper->getChildren(zookeeper_path + "/replicas");
    Strings unwaited;
    for (const String & replica : replicas)
    {
        if (wait_for_non_active || zookeeper->exists(zookeeper_path + "/replicas/" + replica + "/is_active"))
        {
            waitForReplicaToProcessLogEntry(replica, entry);
        }
        else
        {
            unwaited.push_back(replica);
        }
    }

    LOG_DEBUG(log, "Finished waiting for all replicas to process " << entry.znode_name);
    return unwaited;
}


void StorageReplicatedMergeTree::waitForReplicaToProcessLogEntry(const String & replica, const ReplicatedMergeTreeLogEntryData & entry)
{
    String entry_str = entry.toString();
    String log_node_name;

    /** Two types of entries can be passed to this function
      * 1. (more often) From `log` directory - a common log, from where replicas copy entries to their queue.
      * 2. From the `queue` directory of one of the replicas.
      *
      * The problem is that the numbers (`sequential` node) of the queue elements in `log` and in `queue` do not match.
      * (And the numbers of the same log element for different replicas do not match in the `queue`.)
      *
      * Therefore, you should consider these cases separately.
      */

    /** First, you need to wait until replica takes `queue` element from the `log` to its queue,
      *  if it has not been done already (see the `pullLogsToQueue` function).
      *
      * To do this, check its node `log_pointer` - the maximum number of the element taken from `log` + 1.
      */

    if (startsWith(entry.znode_name, "log-"))
    {
        /** In this case, just take the number from the node name `log-xxxxxxxxxx`.
          */

        UInt64 log_index = parse<UInt64>(entry.znode_name.substr(entry.znode_name.size() - 10));
        log_node_name = entry.znode_name;

        LOG_DEBUG(log, "Waiting for " << replica << " to pull " << log_node_name << " to queue");

        /// Let's wait until entry gets into the replica queue.
        while (true)
        {
            zkutil::EventPtr event = std::make_shared<Poco::Event>();

            String log_pointer = getZooKeeper()->get(zookeeper_path + "/replicas/" + replica + "/log_pointer", nullptr, event);
            if (!log_pointer.empty() && parse<UInt64>(log_pointer) > log_index)
                break;

            event->wait();
        }
    }
    else if (startsWith(entry.znode_name, "queue-"))
    {
        /** In this case, the number of `log` node is unknown. You need look through everything from `log_pointer` to the end,
          *  looking for a node with the same content. And if we do not find it - then the replica has already taken this entry in its queue.
          */

        String log_pointer = getZooKeeper()->get(zookeeper_path + "/replicas/" + replica + "/log_pointer");

        Strings log_entries = getZooKeeper()->getChildren(zookeeper_path + "/log");
        UInt64 log_index = 0;
        bool found = false;

        for (const String & log_entry_name : log_entries)
        {
            log_index = parse<UInt64>(log_entry_name.substr(log_entry_name.size() - 10));

            if (!log_pointer.empty() && log_index < parse<UInt64>(log_pointer))
                continue;

            String log_entry_str;
            bool exists = getZooKeeper()->tryGet(zookeeper_path + "/log/" + log_entry_name, log_entry_str);
            if (exists && entry_str == log_entry_str)
            {
                found = true;
                log_node_name = log_entry_name;
                break;
            }
        }

        if (found)
        {
            LOG_DEBUG(log, "Waiting for " << replica << " to pull " << log_node_name << " to queue");

            /// Let's wait until the entry gets into the replica queue.
            while (true)
            {
                zkutil::EventPtr event = std::make_shared<Poco::Event>();

                String log_pointer_new = getZooKeeper()->get(zookeeper_path + "/replicas/" + replica + "/log_pointer", nullptr, event);
                if (!log_pointer_new.empty() && parse<UInt64>(log_pointer_new) > log_index)
                    break;

                event->wait();
            }
        }
    }
    else
        throw Exception("Logical error: unexpected name of log node: " + entry.znode_name, ErrorCodes::LOGICAL_ERROR);

    if (!log_node_name.empty())
        LOG_DEBUG(log, "Looking for node corresponding to " << log_node_name << " in " << replica << " queue");
    else
        LOG_DEBUG(log, "Looking for corresponding node in " << replica << " queue");

    /** Second - find the corresponding entry in the queue of the specified replica.
      * Its number may match neither the `log` node nor the `queue` node of the current replica (for us).
      * Therefore, we search by comparing the content.
      */

    Strings queue_entries = getZooKeeper()->getChildren(zookeeper_path + "/replicas/" + replica + "/queue");
    String queue_entry_to_wait_for;

    for (const String & entry_name : queue_entries)
    {
        String queue_entry_str;
        bool exists = getZooKeeper()->tryGet(zookeeper_path + "/replicas/" + replica + "/queue/" + entry_name, queue_entry_str);
        if (exists && queue_entry_str == entry_str)
        {
            queue_entry_to_wait_for = entry_name;
            break;
        }
    }

    /// While looking for the record, it has already been executed and deleted.
    if (queue_entry_to_wait_for.empty())
    {
        LOG_DEBUG(log, "No corresponding node found. Assuming it has been already processed." " Found " << queue_entries.size() << " nodes.");
        return;
    }

    LOG_DEBUG(log, "Waiting for " << queue_entry_to_wait_for << " to disappear from " << replica << " queue");

    /// Third - wait until the entry disappears from the replica queue.
    getZooKeeper()->waitForDisappear(zookeeper_path + "/replicas/" + replica + "/queue/" + queue_entry_to_wait_for);
}


void StorageReplicatedMergeTree::getStatus(Status & res, bool with_zk_fields)
{
    auto zookeeper = tryGetZooKeeper();
    const auto storage_settings_ptr = getSettings();

    res.is_leader = is_leader;
    res.can_become_leader = storage_settings_ptr->replicated_can_become_leader;
    res.is_readonly = is_readonly;
    res.is_session_expired = !zookeeper || zookeeper->expired();

    res.queue = queue.getStatus();
    res.absolute_delay = getAbsoluteDelay(); /// NOTE: may be slightly inconsistent with queue status.

    res.parts_to_check = part_check_thread.size();

    res.zookeeper_path = zookeeper_path;
    res.replica_name = replica_name;
    res.replica_path = replica_path;
    res.columns_version = -1;

    res.log_max_index = 0;
    res.log_pointer = 0;
    res.total_replicas = 0;
    res.active_replicas = 0;

    if (with_zk_fields && !res.is_session_expired)
    {
        try
        {
            auto log_entries = zookeeper->getChildren(zookeeper_path + "/log");

            if (log_entries.empty())
            {
                res.log_max_index = 0;
            }
            else
            {
                const String & last_log_entry = *std::max_element(log_entries.begin(), log_entries.end());
                res.log_max_index = parse<UInt64>(last_log_entry.substr(strlen("log-")));
            }

            String log_pointer_str = zookeeper->get(replica_path + "/log_pointer");
            res.log_pointer = log_pointer_str.empty() ? 0 : parse<UInt64>(log_pointer_str);

            auto all_replicas = zookeeper->getChildren(zookeeper_path + "/replicas");
            res.total_replicas = all_replicas.size();

            res.active_replicas = 0;
            for (const String & replica : all_replicas)
                if (zookeeper->exists(zookeeper_path + "/replicas/" + replica + "/is_active"))
                    ++res.active_replicas;
        }
        catch (const Coordination::Exception &)
        {
            res.zookeeper_exception = getCurrentExceptionMessage(false);
        }
    }
}


/// TODO: Probably it is better to have queue in ZK with tasks for leader (like DDL)
void StorageReplicatedMergeTree::sendRequestToLeaderReplica(const ASTPtr & query, const Context & query_context)
{
    auto live_replicas = getZooKeeper()->getChildren(zookeeper_path + "/leader_election");
    if (live_replicas.empty())
        throw Exception("No active replicas", ErrorCodes::NO_ACTIVE_REPLICAS);

    std::sort(live_replicas.begin(), live_replicas.end());
    const auto leader = getZooKeeper()->get(zookeeper_path + "/leader_election/" + live_replicas.front());

    if (leader == replica_name)
        throw Exception("Leader was suddenly changed or logical error.", ErrorCodes::LEADERSHIP_CHANGED);

    /// SECONDARY_QUERY here means, that we received query from DDLWorker
    /// there is no sense to send query to leader, because he will receive it from own DDLWorker
    if (query_context.getClientInfo().query_kind == ClientInfo::QueryKind::SECONDARY_QUERY)
    {
        throw Exception("Cannot execute DDL query, because leader was suddenly changed or logical error.", ErrorCodes::LEADERSHIP_CHANGED);
    }

    ReplicatedMergeTreeAddress leader_address(getZooKeeper()->get(zookeeper_path + "/replicas/" + leader + "/host"));

    /// TODO: add setters and getters interface for database and table fields of AST
    auto new_query = query->clone();
    if (auto * alter = new_query->as<ASTAlterQuery>())
    {
        alter->database = leader_address.database;
        alter->table = leader_address.table;
    }
    else if (auto * optimize = new_query->as<ASTOptimizeQuery>())
    {
        optimize->database = leader_address.database;
        optimize->table = leader_address.table;
    }
    else if (auto * drop = new_query->as<ASTDropQuery>(); drop->kind == ASTDropQuery::Kind::Truncate)
    {
        drop->database = leader_address.database;
        drop->table    = leader_address.table;
    }
    else
        throw Exception("Can't proxy this query. Unsupported query type", ErrorCodes::NOT_IMPLEMENTED);

    const auto & query_settings = query_context.getSettingsRef();
    const auto & query_client_info = query_context.getClientInfo();
    String user = query_client_info.current_user;
    String password = query_client_info.current_password;

    if (auto address = findClusterAddress(leader_address); address)
    {
        user = address->user;
        password = address->password;
    }

    Connection connection(
        leader_address.host,
        leader_address.queries_port,
        leader_address.database,
        user, password, "Follower replica");

    std::stringstream new_query_ss;
    formatAST(*new_query, new_query_ss, false, true);
    RemoteBlockInputStream stream(connection, new_query_ss.str(), {}, global_context, &query_settings);
    NullBlockOutputStream output({});

    copyData(stream, output);
    return;
}


std::optional<Cluster::Address> StorageReplicatedMergeTree::findClusterAddress(const ReplicatedMergeTreeAddress & leader_address) const
{
    for (auto & iter : global_context.getClusters().getContainer())
    {
        const auto & shards = iter.second->getShardsAddresses();

        for (size_t shard_num = 0; shard_num < shards.size(); ++shard_num)
        {
            for (size_t replica_num = 0; replica_num < shards[shard_num].size(); ++replica_num)
            {
                const Cluster::Address & address = shards[shard_num][replica_num];
                /// user is actually specified, not default
                if (address.host_name == leader_address.host && address.port == leader_address.queries_port && address.user_specified)
                    return address;
            }
        }
    }
    return {};
}

void StorageReplicatedMergeTree::getQueue(LogEntriesData & res, String & replica_name_)
{
    replica_name_ = replica_name;
    queue.getEntries(res);
}

time_t StorageReplicatedMergeTree::getAbsoluteDelay() const
{
    time_t min_unprocessed_insert_time = 0;
    time_t max_processed_insert_time = 0;
    queue.getInsertTimes(min_unprocessed_insert_time, max_processed_insert_time);

    /// Load start time, then finish time to avoid reporting false delay when start time is updated
    /// between loading of two variables.
    time_t queue_update_start_time = last_queue_update_start_time.load();
    time_t queue_update_finish_time = last_queue_update_finish_time.load();

    time_t current_time = time(nullptr);

    if (!queue_update_finish_time)
    {
        /// We have not updated queue even once yet (perhaps replica is readonly).
        /// As we have no info about the current state of replication log, return effectively infinite delay.
        return current_time;
    }
    else if (min_unprocessed_insert_time)
    {
        /// There are some unprocessed insert entries in queue.
        return (current_time > min_unprocessed_insert_time) ? (current_time - min_unprocessed_insert_time) : 0;
    }
    else if (queue_update_start_time > queue_update_finish_time)
    {
        /// Queue is empty, but there are some in-flight or failed queue update attempts
        /// (likely because of problems with connecting to ZooKeeper).
        /// Return the time passed since last attempt.
        return (current_time > queue_update_start_time) ? (current_time - queue_update_start_time) : 0;
    }
    else
    {
        /// Everything is up-to-date.
        return 0;
    }
}

void StorageReplicatedMergeTree::getReplicaDelays(time_t & out_absolute_delay, time_t & out_relative_delay)
{
    assertNotReadonly();

    time_t current_time = time(nullptr);

    out_absolute_delay = getAbsoluteDelay();
    out_relative_delay = 0;
    const auto storage_settings_ptr = getSettings();

    /** Relative delay is the maximum difference of absolute delay from any other replica,
      *  (if this replica lags behind any other live replica, or zero, otherwise).
      * Calculated only if the absolute delay is large enough.
      */

    if (out_absolute_delay < static_cast<time_t>(storage_settings_ptr->min_relative_delay_to_yield_leadership))
        return;

    auto zookeeper = getZooKeeper();

    time_t max_replicas_unprocessed_insert_time = 0;
    bool have_replica_with_nothing_unprocessed = false;

    Strings replicas = zookeeper->getChildren(zookeeper_path + "/replicas");

    for (const auto & replica : replicas)
    {
        if (replica == replica_name)
            continue;

        /// Skip dead replicas.
        if (!zookeeper->exists(zookeeper_path + "/replicas/" + replica + "/is_active"))
            continue;

        String value;
        if (!zookeeper->tryGet(zookeeper_path + "/replicas/" + replica + "/min_unprocessed_insert_time", value))
            continue;

        time_t replica_time = value.empty() ? 0 : parse<time_t>(value);

        if (replica_time == 0)
        {
            /** Note
              * The conclusion that the replica does not lag may be incorrect,
              *  because the information about `min_unprocessed_insert_time` is taken
              *  only from that part of the log that has been moved to the queue.
              * If the replica for some reason has stalled `queueUpdatingTask`,
              *  then `min_unprocessed_insert_time` will be incorrect.
              */

            have_replica_with_nothing_unprocessed = true;
            break;
        }

        if (replica_time > max_replicas_unprocessed_insert_time)
            max_replicas_unprocessed_insert_time = replica_time;
    }

    if (have_replica_with_nothing_unprocessed)
        out_relative_delay = out_absolute_delay;
    else
    {
        max_replicas_unprocessed_insert_time = std::min(current_time, max_replicas_unprocessed_insert_time);
        time_t min_replicas_delay = current_time - max_replicas_unprocessed_insert_time;
        if (out_absolute_delay > min_replicas_delay)
            out_relative_delay = out_absolute_delay - min_replicas_delay;
    }
}


void StorageReplicatedMergeTree::fetchPartition(const ASTPtr & partition, const String & from_, const Context & query_context)
{
    String partition_id = getPartitionIDFromQuery(partition, query_context);

    String from = from_;
    if (from.back() == '/')
        from.resize(from.size() - 1);

    LOG_INFO(log, "Will fetch partition " << partition_id << " from shard " << from_);

    /** Let's check that there is no such partition in the `detached` directory (where we will write the downloaded parts).
      * Unreliable (there is a race condition) - such a partition may appear a little later.
      */
    Poco::DirectoryIterator dir_end;
    for (const std::string & path : getDataPaths())
    {
        for (Poco::DirectoryIterator dir_it{path + "detached/"}; dir_it != dir_end; ++dir_it)
        {
            MergeTreePartInfo part_info;
            if (MergeTreePartInfo::tryParsePartName(dir_it.name(), &part_info, format_version)
                && part_info.partition_id == partition_id)
                throw Exception("Detached partition " + partition_id + " already exists.", ErrorCodes::PARTITION_ALREADY_EXISTS);
        }

    }

    zkutil::Strings replicas;
    zkutil::Strings active_replicas;
    String best_replica;

    {
        auto zookeeper = getZooKeeper();

        /// List of replicas of source shard.
        replicas = zookeeper->getChildren(from + "/replicas");

        /// Leave only active replicas.
        active_replicas.reserve(replicas.size());

        for (const String & replica : replicas)
            if (zookeeper->exists(from + "/replicas/" + replica + "/is_active"))
                active_replicas.push_back(replica);

        if (active_replicas.empty())
            throw Exception("No active replicas for shard " + from, ErrorCodes::NO_ACTIVE_REPLICAS);

        /** You must select the best (most relevant) replica.
        * This is a replica with the maximum `log_pointer`, then with the minimum `queue` size.
        * NOTE This is not exactly the best criteria. It does not make sense to download old partitions,
        *  and it would be nice to be able to choose the replica closest by network.
        * NOTE Of course, there are data races here. You can solve it by retrying.
        */
        Int64 max_log_pointer = -1;
        UInt64 min_queue_size = std::numeric_limits<UInt64>::max();

        for (const String & replica : active_replicas)
        {
            String current_replica_path = from + "/replicas/" + replica;

            String log_pointer_str = zookeeper->get(current_replica_path + "/log_pointer");
            Int64 log_pointer = log_pointer_str.empty() ? 0 : parse<UInt64>(log_pointer_str);

            Coordination::Stat stat;
            zookeeper->get(current_replica_path + "/queue", &stat);
            size_t queue_size = stat.numChildren;

            if (log_pointer > max_log_pointer
                || (log_pointer == max_log_pointer && queue_size < min_queue_size))
            {
                max_log_pointer = log_pointer;
                min_queue_size = queue_size;
                best_replica = replica;
            }
        }
    }

    if (best_replica.empty())
        throw Exception("Logical error: cannot choose best replica.", ErrorCodes::LOGICAL_ERROR);

    LOG_INFO(log, "Found " << replicas.size() << " replicas, " << active_replicas.size() << " of them are active."
        << " Selected " << best_replica << " to fetch from.");

    String best_replica_path = from + "/replicas/" + best_replica;

    /// Let's find out which parts are on the best replica.

    /** Trying to download these parts.
      * Some of them could be deleted due to the merge.
      * In this case, update the information about the available parts and try again.
      */

    unsigned try_no = 0;
    Strings missing_parts;
    do
    {
        if (try_no)
            LOG_INFO(log, "Some of parts (" << missing_parts.size() << ") are missing. Will try to fetch covering parts.");

        if (try_no >= query_context.getSettings().max_fetch_partition_retries_count)
            throw Exception("Too many retries to fetch parts from " + best_replica_path, ErrorCodes::TOO_MANY_RETRIES_TO_FETCH_PARTS);

        Strings parts = getZooKeeper()->getChildren(best_replica_path + "/parts");
        ActiveDataPartSet active_parts_set(format_version, parts);
        Strings parts_to_fetch;

        if (missing_parts.empty())
        {
            parts_to_fetch = active_parts_set.getParts();

            /// Leaving only the parts of the desired partition.
            Strings parts_to_fetch_partition;
            for (const String & part : parts_to_fetch)
            {
                if (MergeTreePartInfo::fromPartName(part, format_version).partition_id == partition_id)
                    parts_to_fetch_partition.push_back(part);
            }

            parts_to_fetch = std::move(parts_to_fetch_partition);

            if (parts_to_fetch.empty())
                throw Exception("Partition " + partition_id + " on " + best_replica_path + " doesn't exist", ErrorCodes::PARTITION_DOESNT_EXIST);
        }
        else
        {
            for (const String & missing_part : missing_parts)
            {
                String containing_part = active_parts_set.getContainingPart(missing_part);
                if (!containing_part.empty())
                    parts_to_fetch.push_back(containing_part);
                else
                    LOG_WARNING(log, "Part " << missing_part << " on replica " << best_replica_path << " has been vanished.");
            }
        }

        LOG_INFO(log, "Parts to fetch: " << parts_to_fetch.size());

        missing_parts.clear();
        for (const String & part : parts_to_fetch)
        {
            try
            {
                fetchPart(part, best_replica_path, true, 0);
            }
            catch (const DB::Exception & e)
            {
                if (e.code() != ErrorCodes::RECEIVED_ERROR_FROM_REMOTE_IO_SERVER && e.code() != ErrorCodes::RECEIVED_ERROR_TOO_MANY_REQUESTS
                    && e.code() != ErrorCodes::CANNOT_READ_ALL_DATA)
                    throw;

                LOG_INFO(log, e.displayText());
                missing_parts.push_back(part);
            }
        }

        ++try_no;
    } while (!missing_parts.empty());
}


void StorageReplicatedMergeTree::mutate(const MutationCommands & commands, const Context & query_context)
{
    /// Overview of the mutation algorithm.
    ///
    /// When the client executes a mutation, this method is called. It acquires block numbers in all
    /// partitions, saves them in the mutation entry and writes the mutation entry to a new ZK node in
    /// the /mutations folder. This block numbers are needed to determine which parts should be mutated and
    /// which shouldn't (parts inserted after the mutation will have the block number higher than the
    /// block number acquired by the mutation in that partition and so will not be mutatied).
    /// This block number is called "mutation version" in that partition.
    ///
    /// Mutation versions are acquired atomically in all partitions, so the case when an insert in some
    /// partition has the block number higher than the mutation version but the following insert into another
    /// partition acquires the block number lower than the mutation version in that partition is impossible.
    /// Another important invariant: mutation entries appear in /mutations in the order of their mutation
    /// versions (in any partition). This means that mutations form a sequence and we can execute them in
    /// the order of their mutation versions and not worry that some mutation with the smaller version
    /// will suddenly appear.
    ///
    /// During mutations individual parts are immutable - when we want to change the contents of a part
    /// we prepare the new part and add it to MergeTreeData (the original part gets replaced). The fact that
    /// we have mutated the part is recorded in the part->info.mutation field of MergeTreePartInfo.
    /// The relation with the original part is preserved because the new part covers the same block range
    /// as the original one.
    ///
    /// We then can for each part determine its "mutation version": the version of the last mutation in
    /// the mutation sequence that we regard as already applied to that part. All mutations with the greater
    /// version number will still need to be applied to that part.
    ///
    /// Execution of mutations is done asynchronously. All replicas watch the /mutations directory and
    /// load new mutation entries as they appear (see mutationsUpdatingTask()). Next we need to determine
    /// how to mutate individual parts consistently with part merges. This is done by the leader replica
    /// (see mergeSelectingTask() and class ReplicatedMergeTreeMergePredicate for details). Important
    /// invariants here are that a) all source parts for a single merge must have the same mutation version
    /// and b) any part can be mutated only once or merged only once (e.g. once we have decided to mutate
    /// a part then we need to execute that mutation and can assign merges only to the new part and not to the
    /// original part). Multiple consecutive mutations can be executed at once (without writing the
    /// intermediate result to a part).
    ///
    /// Leader replica records its decisions to the replication log (/log directory in ZK) in the form of
    /// MUTATE_PART entries and all replicas then execute them in the background pool
    /// (see tryExecutePartMutation() function). When a replica encounters a MUTATE_PART command, it is
    /// guaranteed that the corresponding mutation entry is already loaded (when we pull entries from
    /// replication log into the replica queue, we also load mutation entries). Note that just as with merges
    /// the replica can decide not to do the mutation locally and fetch the mutated part from another replica
    /// instead.
    ///
    /// Mutations of individual parts are in fact pretty similar to merges, e.g. their assignment and execution
    /// is governed by the same storage_settings. TODO: support a single "merge-mutation" operation when the data
    /// read from the the source parts is first mutated on the fly to some uniform mutation version and then
    /// merged to a resulting part.
    ///
    /// After all needed parts are mutated (i.e. all active parts have the mutation version greater than
    /// the version of this mutation), the mutation is considered done and can be deleted.

    ReplicatedMergeTreeMutationEntry entry;
    entry.source_replica = replica_name;
    entry.commands = commands;

    String mutations_path = zookeeper_path + "/mutations";

    /// Update the mutations_path node when creating the mutation and check its version to ensure that
    /// nodes for mutations are created in the same order as the corresponding block numbers.
    /// Should work well if the number of concurrent mutation requests is small.
    while (true)
    {
        auto zookeeper = getZooKeeper();

        Coordination::Stat mutations_stat;
        zookeeper->get(mutations_path, &mutations_stat);

        EphemeralLocksInAllPartitions block_number_locks(
            zookeeper_path + "/block_numbers", "block-", zookeeper_path + "/temp", *zookeeper);

        for (const auto & lock : block_number_locks.getLocks())
            entry.block_numbers[lock.partition_id] = lock.number;

        entry.create_time = time(nullptr);

        Coordination::Requests requests;
        requests.emplace_back(zkutil::makeSetRequest(mutations_path, String(), mutations_stat.version));
        requests.emplace_back(zkutil::makeCreateRequest(
            mutations_path + "/", entry.toString(), zkutil::CreateMode::PersistentSequential));

        Coordination::Responses responses;
        int32_t rc = zookeeper->tryMulti(requests, responses);

        if (rc == Coordination::ZOK)
        {
            const String & path_created =
                dynamic_cast<const Coordination::CreateResponse *>(responses[1].get())->path_created;
            entry.znode_name = path_created.substr(path_created.find_last_of('/') + 1);
            LOG_TRACE(log, "Created mutation with ID " << entry.znode_name);
            break;
        }
        else if (rc == Coordination::ZBADVERSION)
        {
            LOG_TRACE(log, "Version conflict when trying to create a mutation node, retrying...");
            continue;
        }
        else
            throw Coordination::Exception("Unable to create a mutation znode", rc);
    }

    waitMutation(entry.znode_name, query_context.getSettingsRef().mutations_sync);
}

void StorageReplicatedMergeTree::waitMutation(const String & znode_name, size_t mutations_sync) const
{
    auto zookeeper = getZooKeeper();
    /// we have to wait
    if (mutations_sync != 0)
    {
        Strings replicas;
        if (mutations_sync == 2) /// wait for all replicas
            replicas = zookeeper->getChildren(zookeeper_path + "/replicas");
        else if (mutations_sync == 1) /// just wait for ourself
            replicas.push_back(replica_name);

        waitMutationToFinishOnReplicas(replicas, znode_name);
    }
}

std::vector<MergeTreeMutationStatus> StorageReplicatedMergeTree::getMutationsStatus() const
{
    return queue.getMutationsStatus();
}

CancellationCode StorageReplicatedMergeTree::killMutation(const String & mutation_id)
{
    assertNotReadonly();

    zkutil::ZooKeeperPtr zookeeper = getZooKeeper();

    LOG_TRACE(log, "Killing mutation " << mutation_id);

    auto mutation_entry = queue.removeMutation(zookeeper, mutation_id);
    if (!mutation_entry)
        return CancellationCode::NotFound;

    /// After this point no new part mutations will start and part mutations that still exist
    /// in the queue will be skipped.

    /// Cancel already running part mutations.
    for (const auto & pair : mutation_entry->block_numbers)
    {
        const String & partition_id = pair.first;
        Int64 block_number = pair.second;
        global_context.getMergeList().cancelPartMutations(partition_id, block_number);
    }
    return CancellationCode::CancelSent;
}


void StorageReplicatedMergeTree::clearOldPartsAndRemoveFromZK()
{
    /// Critical section is not required (since grabOldParts() returns unique part set on each call)

    auto table_lock = lockStructureForShare(false, RWLockImpl::NO_QUERY);
    auto zookeeper = getZooKeeper();

    DataPartsVector parts = grabOldParts();
    if (parts.empty())
        return;

    DataPartsVector parts_to_delete_only_from_filesystem;    // Only duplicates
    DataPartsVector parts_to_delete_completely;              // All parts except duplicates
    DataPartsVector parts_to_retry_deletion;                 // Parts that should be retried due to network problems
    DataPartsVector parts_to_remove_from_filesystem;         // Parts removed from ZK

    for (const auto & part : parts)
    {
        if (!part->is_duplicate)
            parts_to_delete_completely.emplace_back(part);
        else
            parts_to_delete_only_from_filesystem.emplace_back(part);
    }
    parts.clear();

    auto remove_parts_from_filesystem = [log=log] (const DataPartsVector & parts_to_remove)
    {
        for (auto & part : parts_to_remove)
        {
            try
            {
                part->remove();
            }
            catch (...)
            {
                tryLogCurrentException(log, "There is a problem with deleting part " + part->name + " from filesystem");
            }
        }
    };

    /// Delete duplicate parts from filesystem
    if (!parts_to_delete_only_from_filesystem.empty())
    {
        remove_parts_from_filesystem(parts_to_delete_only_from_filesystem);
        removePartsFinally(parts_to_delete_only_from_filesystem);

        LOG_DEBUG(log, "Removed " << parts_to_delete_only_from_filesystem.size() << " old duplicate parts");
    }

    /// Delete normal parts from ZooKeeper
    NameSet part_names_to_retry_deletion;
    try
    {
        Strings part_names_to_delete_completely;
        for (const auto & part : parts_to_delete_completely)
            part_names_to_delete_completely.emplace_back(part->name);

        LOG_DEBUG(log, "Removing " << parts_to_delete_completely.size() << " old parts from ZooKeeper");
        removePartsFromZooKeeper(zookeeper, part_names_to_delete_completely, &part_names_to_retry_deletion);
    }
    catch (...)
    {
        LOG_ERROR(log, "There is a problem with deleting parts from ZooKeeper: " << getCurrentExceptionMessage(true));
    }

    /// Part names that were reliably deleted from ZooKeeper should be deleted from filesystem
    auto num_reliably_deleted_parts = parts_to_delete_completely.size() - part_names_to_retry_deletion.size();
    LOG_DEBUG(log, "Removed " << num_reliably_deleted_parts << " old parts from ZooKeeper. Removing them from filesystem.");

    /// Delete normal parts on two sets
    for (auto & part : parts_to_delete_completely)
    {
        if (part_names_to_retry_deletion.count(part->name) == 0)
            parts_to_remove_from_filesystem.emplace_back(part);
        else
            parts_to_retry_deletion.emplace_back(part);
    }

    /// Will retry deletion
    if (!parts_to_retry_deletion.empty())
    {
        rollbackDeletingParts(parts_to_retry_deletion);
        LOG_DEBUG(log, "Will retry deletion of " << parts_to_retry_deletion.size() << " parts in the next time");
    }

    /// Remove parts from filesystem and finally from data_parts
    if (!parts_to_remove_from_filesystem.empty())
    {
        remove_parts_from_filesystem(parts_to_remove_from_filesystem);
        removePartsFinally(parts_to_remove_from_filesystem);

        LOG_DEBUG(log, "Removed " << parts_to_remove_from_filesystem.size() << " old parts");
    }
}


bool StorageReplicatedMergeTree::tryRemovePartsFromZooKeeperWithRetries(DataPartsVector & parts, size_t max_retries)
{
    Strings part_names_to_remove;
    for (const auto & part : parts)
        part_names_to_remove.emplace_back(part->name);

    return tryRemovePartsFromZooKeeperWithRetries(part_names_to_remove, max_retries);
}

bool StorageReplicatedMergeTree::tryRemovePartsFromZooKeeperWithRetries(const Strings & part_names, size_t max_retries)
{
    size_t num_tries = 0;
    bool success = false;

    while (!success && (max_retries == 0 || num_tries < max_retries))
    {
        try
        {
            ++num_tries;
            success = true;

            auto zookeeper = getZooKeeper();

            std::vector<std::future<Coordination::ExistsResponse>> exists_futures;
            exists_futures.reserve(part_names.size());
            for (const String & part_name : part_names)
            {
                String part_path = replica_path + "/parts/" + part_name;
                exists_futures.emplace_back(zookeeper->asyncExists(part_path));
            }

            std::vector<std::future<Coordination::MultiResponse>> remove_futures;
            remove_futures.reserve(part_names.size());
            for (size_t i = 0; i < part_names.size(); ++i)
            {
                Coordination::ExistsResponse exists_resp = exists_futures[i].get();
                if (!exists_resp.error)
                {
                    Coordination::Requests ops;
                    removePartFromZooKeeper(part_names[i], ops, exists_resp.stat.numChildren > 0);
                    remove_futures.emplace_back(zookeeper->tryAsyncMulti(ops));
                }
            }

            for (auto & future : remove_futures)
            {
                auto response = future.get();

                if (response.error == 0 || response.error == Coordination::ZNONODE)
                    continue;

                if (Coordination::isHardwareError(response.error))
                {
                    success = false;
                    continue;
                }

                throw Coordination::Exception(response.error);
            }
        }
        catch (Coordination::Exception & e)
        {
            success = false;

            if (Coordination::isHardwareError(e.code))
                tryLogCurrentException(log, __PRETTY_FUNCTION__);
            else
                throw;
        }

        if (!success && num_tries < max_retries)
            std::this_thread::sleep_for(std::chrono::milliseconds(1000));
    }

    return success;
}

void StorageReplicatedMergeTree::removePartsFromZooKeeper(
    zkutil::ZooKeeperPtr & zookeeper, const Strings & part_names, NameSet * parts_should_be_retried)
{
    std::vector<std::future<Coordination::ExistsResponse>> exists_futures;
    std::vector<std::future<Coordination::MultiResponse>> remove_futures;
    exists_futures.reserve(part_names.size());
    remove_futures.reserve(part_names.size());
    try
    {
        /// Exception can be thrown from loop
        /// if zk session will be dropped
        for (const String & part_name : part_names)
        {
            String part_path = replica_path + "/parts/" + part_name;
            exists_futures.emplace_back(zookeeper->asyncExists(part_path));
        }

        for (size_t i = 0; i < part_names.size(); ++i)
        {
            Coordination::ExistsResponse exists_resp = exists_futures[i].get();
            if (!exists_resp.error)
            {
                Coordination::Requests ops;
                removePartFromZooKeeper(part_names[i], ops, exists_resp.stat.numChildren > 0);
                remove_futures.emplace_back(zookeeper->tryAsyncMulti(ops));
            }
            else
            {
                LOG_DEBUG(log,
                    "There is no part " << part_names[i] << " in ZooKeeper, it was only in filesystem");
                // emplace invalid future so that the total number of futures is the same as part_names.size();
                remove_futures.emplace_back();
            }
        }
    }
    catch (const Coordination::Exception & e)
    {
        if (parts_should_be_retried && Coordination::isHardwareError(e.code))
            parts_should_be_retried->insert(part_names.begin(), part_names.end());
        throw;
    }

    for (size_t i = 0; i < remove_futures.size(); ++i)
    {
        auto & future = remove_futures[i];

        if (!future.valid())
            continue;

        auto response = future.get();
        if (response.error == Coordination::ZOK)
            continue;
        else if (response.error == Coordination::ZNONODE)
        {
            LOG_DEBUG(log,
                "There is no part " << part_names[i] << " in ZooKeeper, it was only in filesystem");
            continue;
        }
        else if (Coordination::isHardwareError(response.error))
        {
            if (parts_should_be_retried)
                parts_should_be_retried->insert(part_names[i]);
            continue;
        }
        else
            LOG_WARNING(log, "Cannot remove part " << part_names[i] << " from ZooKeeper: "
                << zkutil::ZooKeeper::error2string(response.error));
    }
}


void StorageReplicatedMergeTree::clearBlocksInPartition(
    zkutil::ZooKeeper & zookeeper, const String & partition_id, Int64 min_block_num, Int64 max_block_num)
{
    Strings blocks;
    if (zookeeper.tryGetChildren(zookeeper_path + "/blocks", blocks))
        throw Exception(zookeeper_path + "/blocks doesn't exist", ErrorCodes::NOT_FOUND_NODE);

    String partition_prefix = partition_id + "_";
    zkutil::AsyncResponses<Coordination::GetResponse> get_futures;
    for (const String & block_id : blocks)
    {
        if (startsWith(block_id, partition_prefix))
        {
            String path = zookeeper_path + "/blocks/" + block_id;
            get_futures.emplace_back(path, zookeeper.asyncTryGet(path));
        }
    }

    zkutil::AsyncResponses<Coordination::RemoveResponse> to_delete_futures;
    for (auto & pair : get_futures)
    {
        const String & path = pair.first;
        auto result = pair.second.get();

        if (result.error == Coordination::ZNONODE)
            continue;

        ReadBufferFromString buf(result.data);
        Int64 block_num = 0;
        bool parsed = tryReadIntText(block_num, buf) && buf.eof();
        if (!parsed || (min_block_num <= block_num && block_num <= max_block_num))
            to_delete_futures.emplace_back(path, zookeeper.asyncTryRemove(path));
    }

    for (auto & pair : to_delete_futures)
    {
        const String & path = pair.first;
        int32_t rc = pair.second.get().error;
        if (rc == Coordination::ZNOTEMPTY)
        {
             /// Can happen if there are leftover block nodes with children created by previous server versions.
            zookeeper.removeRecursive(path);
        }
        else if (rc)
            LOG_WARNING(log,
                "Error while deleting ZooKeeper path `" << path << "`: " + zkutil::ZooKeeper::error2string(rc) << ", ignoring.");
    }

    LOG_TRACE(log, "Deleted " << to_delete_futures.size() << " deduplication block IDs in partition ID " << partition_id);
}

void StorageReplicatedMergeTree::replacePartitionFrom(const StoragePtr & source_table, const ASTPtr & partition, bool replace,
                                                      const Context & context)
{
    auto lock1 = lockStructureForShare(false, context.getCurrentQueryId());
    auto lock2 = source_table->lockStructureForShare(false, context.getCurrentQueryId());

    Stopwatch watch;
    MergeTreeData & src_data = checkStructureAndGetMergeTreeData(source_table);
    String partition_id = getPartitionIDFromQuery(partition, context);

    DataPartsVector src_all_parts = src_data.getDataPartsVectorInPartition(MergeTreeDataPartState::Committed, partition_id);
    DataPartsVector src_parts;
    MutableDataPartsVector dst_parts;
    Strings block_id_paths;
    Strings part_checksums;
    std::vector<EphemeralLockInZooKeeper> ephemeral_locks;

    LOG_DEBUG(log, "Cloning " << src_all_parts.size() << " parts");

    static const String TMP_PREFIX = "tmp_replace_from_";
    auto zookeeper = getZooKeeper();

    /// Firstly, generate last block number and compute drop_range
    /// NOTE: Even if we make ATTACH PARTITION instead of REPLACE PARTITION drop_range will not be empty, it will contain a block.
    /// So, such case has special meaning, if drop_range contains only one block it means that nothing to drop.
    MergeTreePartInfo drop_range;
    drop_range.partition_id = partition_id;
    drop_range.max_block = allocateBlockNumber(partition_id, zookeeper)->getNumber();
    drop_range.min_block = replace ? 0 : drop_range.max_block;
    drop_range.level = std::numeric_limits<decltype(drop_range.level)>::max();

    String drop_range_fake_part_name = getPartNamePossiblyFake(format_version, drop_range);

    if (drop_range.getBlocksCount() > 1)
    {
        /// We have to prohibit merges in drop_range, since new merge log entry appeared after this REPLACE FROM entry
        ///  could produce new merged part instead in place of just deleted parts.
        /// It is better to prohibit them on leader replica (like DROP PARTITION makes),
        ///  but it is inconvenient for a user since he could actually use source table from this replica.
        /// Therefore prohibit merges on the initializer server now and on the remaining servers when log entry will be executed.
        /// It does not provides strong guarantees, but is suitable for intended use case (assume merges are quite rare).

        {
            std::lock_guard merge_selecting_lock(merge_selecting_mutex);
            queue.disableMergesInBlockRange(drop_range_fake_part_name);
        }
    }

    for (size_t i = 0; i < src_all_parts.size(); ++i)
    {
        /// We also make some kind of deduplication to avoid duplicated parts in case of ATTACH PARTITION
        /// Assume that merges in the partition are quite rare
        /// Save deduplication block ids with special prefix replace_partition

        auto & src_part = src_all_parts[i];

        if (!canReplacePartition(src_part))
            throw Exception(
                "Cannot replace partition '" + partition_id + "' because part '" + src_part->name + "' has inconsistent granularity with table",
                ErrorCodes::LOGICAL_ERROR);

        String hash_hex = src_part->checksums.getTotalChecksumHex();
        String block_id_path = replace ? "" : (zookeeper_path + "/blocks/" + partition_id + "_replace_from_" + hash_hex);

        auto lock = allocateBlockNumber(partition_id, zookeeper, block_id_path);
        if (!lock)
        {
            LOG_INFO(log, "Part " << src_part->name << " (hash " << hash_hex << ") has been already attached");
            continue;
        }

        UInt64 index = lock->getNumber();
        MergeTreePartInfo dst_part_info(partition_id, index, index, src_part->info.level);
        auto dst_part = cloneAndLoadDataPartOnSameDisk(src_part, TMP_PREFIX, dst_part_info);

        src_parts.emplace_back(src_part);
        dst_parts.emplace_back(dst_part);
        ephemeral_locks.emplace_back(std::move(*lock));
        block_id_paths.emplace_back(block_id_path);
        part_checksums.emplace_back(hash_hex);
    }

    ReplicatedMergeTreeLogEntryData entry;
    {
        auto src_table_id = src_data.getStorageID();
        entry.type = ReplicatedMergeTreeLogEntryData::REPLACE_RANGE;
        entry.source_replica = replica_name;
        entry.create_time = time(nullptr);
        entry.replace_range_entry = std::make_shared<ReplicatedMergeTreeLogEntryData::ReplaceRangeEntry>();

        auto & entry_replace = *entry.replace_range_entry;
        entry_replace.drop_range_part_name = drop_range_fake_part_name;
        entry_replace.from_database = src_table_id.database_name;
        entry_replace.from_table = src_table_id.table_name;
        for (const auto & part : src_parts)
            entry_replace.src_part_names.emplace_back(part->name);
        for (const auto & part : dst_parts)
            entry_replace.new_part_names.emplace_back(part->name);
        for (const String & checksum : part_checksums)
            entry_replace.part_names_checksums.emplace_back(checksum);
        entry_replace.columns_version = -1;
    }

    /// We are almost ready to commit changes, remove fetches and merges from drop range
    queue.removePartProducingOpsInRange(zookeeper, drop_range, entry);

    /// Remove deduplication block_ids of replacing parts
    if (replace)
        clearBlocksInPartition(*zookeeper, drop_range.partition_id, drop_range.max_block, drop_range.max_block);

    DataPartsVector parts_to_remove;
    Coordination::Responses op_results;

    try
    {
        Coordination::Requests ops;
        for (size_t i = 0; i < dst_parts.size(); ++i)
        {
            getCommitPartOps(ops, dst_parts[i], block_id_paths[i]);
            ephemeral_locks[i].getUnlockOps(ops);

            if (ops.size() > zkutil::MULTI_BATCH_SIZE)
            {
                /// It is unnecessary to add parts to working set until we commit log entry
                zookeeper->multi(ops);
                ops.clear();
            }
        }

        ops.emplace_back(zkutil::makeCreateRequest(zookeeper_path + "/log/log-", entry.toString(), zkutil::CreateMode::PersistentSequential));

        Transaction transaction(*this);
        {
            auto data_parts_lock = lockParts();

            for (MutableDataPartPtr & part : dst_parts)
                renameTempPartAndReplace(part, nullptr, &transaction, data_parts_lock);
        }

        op_results = zookeeper->multi(ops);

        {
            auto data_parts_lock = lockParts();

            transaction.commit(&data_parts_lock);
            if (replace)
                parts_to_remove = removePartsInRangeFromWorkingSet(drop_range, true, false, data_parts_lock);
        }

        PartLog::addNewParts(global_context, dst_parts, watch.elapsed());
    }
    catch (...)
    {
        PartLog::addNewParts(global_context, dst_parts, watch.elapsed(), ExecutionStatus::fromCurrentException());
        throw;
    }

    String log_znode_path = dynamic_cast<const Coordination::CreateResponse &>(*op_results.back()).path_created;
    entry.znode_name = log_znode_path.substr(log_znode_path.find_last_of('/') + 1);

    for (auto & lock : ephemeral_locks)
        lock.assumeUnlocked();

    /// Forcibly remove replaced parts from ZooKeeper
    tryRemovePartsFromZooKeeperWithRetries(parts_to_remove);

    /// Speedup removing of replaced parts from filesystem
    parts_to_remove.clear();
    cleanup_thread.wakeup();

    /// If necessary, wait until the operation is performed on all replicas.
    if (context.getSettingsRef().replication_alter_partitions_sync > 1)
    {
        lock2.release();
        lock1.release();
        waitForAllReplicasToProcessLogEntry(entry);
    }
}

void StorageReplicatedMergeTree::movePartitionToTable(const StoragePtr & dest_table, const ASTPtr & partition, const Context & context)
{
    auto lock1 = lockStructureForShare(false, context.getCurrentQueryId());
    auto lock2 = dest_table->lockStructureForShare(false, context.getCurrentQueryId());

    auto dest_table_storage = std::dynamic_pointer_cast<StorageReplicatedMergeTree>(dest_table);
    if (!dest_table_storage)
        throw Exception("Table " + getStorageID().getNameForLogs() + " supports movePartitionToTable only for ReplicatedMergeTree family of table engines."
                        " Got " + dest_table->getName(), ErrorCodes::NOT_IMPLEMENTED);
    if (dest_table_storage->getStoragePolicy() != this->getStoragePolicy())
        throw Exception("Destination table " + dest_table_storage->getStorageID().getNameForLogs() +
                        " should have the same storage policy of source table " + getStorageID().getNameForLogs() + ". " +
                        getStorageID().getNameForLogs() + ": " + this->getStoragePolicy()->getName() + ", " +
                        getStorageID().getNameForLogs() + ": " + dest_table_storage->getStoragePolicy()->getName(), ErrorCodes::LOGICAL_ERROR);

    Stopwatch watch;
    MergeTreeData & src_data = dest_table_storage->checkStructureAndGetMergeTreeData(this);
    auto src_data_id = src_data.getStorageID();
    String partition_id = getPartitionIDFromQuery(partition, context);

    DataPartsVector src_all_parts = src_data.getDataPartsVectorInPartition(MergeTreeDataPartState::Committed, partition_id);
    DataPartsVector src_parts;
    MutableDataPartsVector dst_parts;
    Strings block_id_paths;
    Strings part_checksums;
    std::vector<EphemeralLockInZooKeeper> ephemeral_locks;

    LOG_DEBUG(log, "Cloning " << src_all_parts.size() << " parts");

    static const String TMP_PREFIX = "tmp_move_from_";
    auto zookeeper = getZooKeeper();

    /// A range for log entry to remove parts from the source table (myself).

    MergeTreePartInfo drop_range;
    drop_range.partition_id = partition_id;
    drop_range.max_block = allocateBlockNumber(partition_id, zookeeper)->getNumber();
    drop_range.min_block = 0;
    drop_range.level = std::numeric_limits<decltype(drop_range.level)>::max();

    String drop_range_fake_part_name = getPartNamePossiblyFake(format_version, drop_range);

    if (drop_range.getBlocksCount() > 1)
    {
        std::lock_guard merge_selecting_lock(merge_selecting_mutex);
        queue.disableMergesInBlockRange(drop_range_fake_part_name);
    }

    /// Clone parts into destination table.

    for (size_t i = 0; i < src_all_parts.size(); ++i)
    {
        auto & src_part = src_all_parts[i];

        if (!dest_table_storage->canReplacePartition(src_part))
            throw Exception(
                "Cannot move partition '" + partition_id + "' because part '" + src_part->name + "' has inconsistent granularity with table",
                ErrorCodes::LOGICAL_ERROR);

        String hash_hex = src_part->checksums.getTotalChecksumHex();
        String block_id_path = "";

        auto lock = dest_table_storage->allocateBlockNumber(partition_id, zookeeper, block_id_path);
        if (!lock)
        {
            LOG_INFO(log, "Part " << src_part->name << " (hash " << hash_hex << ") has been already attached");
            continue;
        }

        UInt64 index = lock->getNumber();
        MergeTreePartInfo dst_part_info(partition_id, index, index, src_part->info.level);
        auto dst_part = dest_table_storage->cloneAndLoadDataPartOnSameDisk(src_part, TMP_PREFIX, dst_part_info);

        src_parts.emplace_back(src_part);
        dst_parts.emplace_back(dst_part);
        ephemeral_locks.emplace_back(std::move(*lock));
        block_id_paths.emplace_back(block_id_path);
        part_checksums.emplace_back(hash_hex);
    }

    ReplicatedMergeTreeLogEntryData entry_delete;
    {
        entry_delete.type = LogEntry::DROP_RANGE;
        entry_delete.source_replica = replica_name;
        entry_delete.new_part_name = drop_range_fake_part_name;
        entry_delete.detach = false;
        entry_delete.create_time = time(nullptr);
    }

    ReplicatedMergeTreeLogEntryData entry;
    {
        MergeTreePartInfo drop_range_dest;
        drop_range_dest.partition_id = drop_range.partition_id;
        drop_range_dest.max_block = drop_range.max_block;
        drop_range_dest.min_block = drop_range.max_block;
        drop_range_dest.level = drop_range.level;

        entry.type = ReplicatedMergeTreeLogEntryData::REPLACE_RANGE;
        entry.source_replica = dest_table_storage->replica_name;
        entry.create_time = time(nullptr);
        entry.replace_range_entry = std::make_shared<ReplicatedMergeTreeLogEntryData::ReplaceRangeEntry>();

        auto & entry_replace = *entry.replace_range_entry;
        entry_replace.drop_range_part_name = getPartNamePossiblyFake(format_version, drop_range_dest);
        entry_replace.from_database = src_data_id.database_name;
        entry_replace.from_table = src_data_id.table_name;
        for (const auto & part : src_parts)
            entry_replace.src_part_names.emplace_back(part->name);
        for (const auto & part : dst_parts)
            entry_replace.new_part_names.emplace_back(part->name);
        for (const String & checksum : part_checksums)
            entry_replace.part_names_checksums.emplace_back(checksum);
        entry_replace.columns_version = -1;
    }

    queue.removePartProducingOpsInRange(zookeeper, drop_range, entry);

    clearBlocksInPartition(*zookeeper, drop_range.partition_id, drop_range.max_block, drop_range.max_block);

    DataPartsVector parts_to_remove;
    Coordination::Responses op_results;

    try
    {
        Coordination::Requests ops;
        for (size_t i = 0; i < dst_parts.size(); ++i)
        {
            dest_table_storage->getCommitPartOps(ops, dst_parts[i], block_id_paths[i]);
            ephemeral_locks[i].getUnlockOps(ops);

            if (ops.size() > zkutil::MULTI_BATCH_SIZE)
            {
                zookeeper->multi(ops);
                ops.clear();
            }
        }

        ops.emplace_back(zkutil::makeCreateRequest(dest_table_storage->zookeeper_path + "/log/log-", entry.toString(), zkutil::CreateMode::PersistentSequential));

        {
            Transaction transaction(*dest_table_storage);

            auto src_data_parts_lock = lockParts();
            auto dest_data_parts_lock = dest_table_storage->lockParts();

            std::mutex mutex;
            DataPartsLock lock(mutex);

            for (MutableDataPartPtr & part : dst_parts)
                dest_table_storage->renameTempPartAndReplace(part, nullptr, &transaction, lock);

            op_results = zookeeper->multi(ops);

            parts_to_remove = removePartsInRangeFromWorkingSet(drop_range, true, false, lock);
            transaction.commit(&lock);
        }

        PartLog::addNewParts(global_context, dst_parts, watch.elapsed());
    }
    catch (...)
    {
        PartLog::addNewParts(global_context, dst_parts, watch.elapsed(), ExecutionStatus::fromCurrentException());
        throw;
    }

    String log_znode_path = dynamic_cast<const Coordination::CreateResponse &>(*op_results.back()).path_created;
    entry.znode_name = log_znode_path.substr(log_znode_path.find_last_of('/') + 1);

    for (auto & lock : ephemeral_locks)
        lock.assumeUnlocked();

    tryRemovePartsFromZooKeeperWithRetries(parts_to_remove);

    parts_to_remove.clear();
    cleanup_thread.wakeup();

    if (context.getSettingsRef().replication_alter_partitions_sync > 1)
    {
        lock2.release();
        dest_table_storage->waitForAllReplicasToProcessLogEntry(entry);
    }

    Coordination::Requests ops_dest;

    ops_dest.emplace_back(zkutil::makeCreateRequest(zookeeper_path + "/log/log-", entry_delete.toString(), zkutil::CreateMode::PersistentSequential));

    op_results = zookeeper->multi(ops_dest);

    log_znode_path = dynamic_cast<const Coordination::CreateResponse &>(*op_results.back()).path_created;
    entry_delete.znode_name = log_znode_path.substr(log_znode_path.find_last_of('/') + 1);

    if (context.getSettingsRef().replication_alter_partitions_sync > 1)
    {
        lock1.release();
        waitForAllReplicasToProcessLogEntry(entry_delete);
    }
}

void StorageReplicatedMergeTree::getCommitPartOps(
    Coordination::Requests & ops,
    MutableDataPartPtr & part,
    const String & block_id_path) const
{
    const String & part_name = part->name;
    const auto storage_settings_ptr = getSettings();

    if (!block_id_path.empty())
    {
        /// Make final duplicate check and commit block_id
        ops.emplace_back(
            zkutil::makeCreateRequest(
                block_id_path,
                part_name,  /// We will be able to know original part number for duplicate blocks, if we want.
                zkutil::CreateMode::Persistent));
    }

    /// Information about the part, in the replica
    if (storage_settings_ptr->use_minimalistic_part_header_in_zookeeper)
    {
        ops.emplace_back(zkutil::makeCreateRequest(
            replica_path + "/parts/" + part->name,
            ReplicatedMergeTreePartHeader::fromColumnsAndChecksums(part->getColumns(), part->checksums).toString(),
            zkutil::CreateMode::Persistent));
    }
    else
    {
        ops.emplace_back(zkutil::makeCreateRequest(
            replica_path + "/parts/" + part->name,
            "",
            zkutil::CreateMode::Persistent));
        ops.emplace_back(zkutil::makeCreateRequest(
            replica_path + "/parts/" + part->name + "/columns",
            part->getColumns().toString(),
            zkutil::CreateMode::Persistent));
        ops.emplace_back(zkutil::makeCreateRequest(
            replica_path + "/parts/" + part->name + "/checksums",
            getChecksumsForZooKeeper(part->checksums),
            zkutil::CreateMode::Persistent));
    }
}

void StorageReplicatedMergeTree::updatePartHeaderInZooKeeperAndCommit(
    const zkutil::ZooKeeperPtr & zookeeper,
    AlterDataPartTransaction & transaction)
{
    String part_path = replica_path + "/parts/" + transaction.getPartName();
    const auto storage_settings_ptr = getSettings();

    bool need_delete_columns_and_checksums_nodes = false;
    try
    {
        if (storage_settings_ptr->use_minimalistic_part_header_in_zookeeper)
        {
            auto part_header = ReplicatedMergeTreePartHeader::fromColumnsAndChecksums(
                transaction.getNewColumns(), transaction.getNewChecksums());
            Coordination::Stat stat;
            zookeeper->set(part_path, part_header.toString(), -1, &stat);

            need_delete_columns_and_checksums_nodes = stat.numChildren > 0;
        }
        else
        {
            Coordination::Requests ops;
            ops.emplace_back(zkutil::makeSetRequest(
                    part_path, String(), -1));
            ops.emplace_back(zkutil::makeSetRequest(
                    part_path + "/columns", transaction.getNewColumns().toString(), -1));
            ops.emplace_back(zkutil::makeSetRequest(
                    part_path + "/checksums", getChecksumsForZooKeeper(transaction.getNewChecksums()), -1));
            zookeeper->multi(ops);
        }
    }
    catch (const Coordination::Exception & e)
    {
        /// The part does not exist in ZK. We will add to queue for verification - maybe the part is superfluous, and it must be removed locally.
        if (e.code == Coordination::ZNONODE)
            enqueuePartForCheck(transaction.getPartName());

        throw;
    }

    /// Apply file changes.
    transaction.commit();

    /// Legacy <part_path>/columns and <part_path>/checksums znodes are not needed anymore and can be deleted.
    if (need_delete_columns_and_checksums_nodes)
    {
        Coordination::Requests ops;
        ops.emplace_back(zkutil::makeRemoveRequest(part_path + "/columns", -1));
        ops.emplace_back(zkutil::makeRemoveRequest(part_path + "/checksums", -1));
        zookeeper->multi(ops);
    }
}

ReplicatedMergeTreeAddress StorageReplicatedMergeTree::getReplicatedMergeTreeAddress() const
{
    auto host_port = global_context.getInterserverIOAddress();
    auto table_id = getStorageID();

    ReplicatedMergeTreeAddress res;
    res.host = host_port.first;
    res.replication_port = host_port.second;
    res.queries_port = global_context.getTCPPort();
    res.database = table_id.database_name;
    res.table = table_id.table_name;
    res.scheme = global_context.getInterserverScheme();
    return res;
}

ActionLock StorageReplicatedMergeTree::getActionLock(StorageActionBlockType action_type)
{
    if (action_type == ActionLocks::PartsMerge)
        return merger_mutator.merges_blocker.cancel();

    if (action_type == ActionLocks::PartsTTLMerge)
        return merger_mutator.ttl_merges_blocker.cancel();

    if (action_type == ActionLocks::PartsFetch)
        return fetcher.blocker.cancel();

    if (action_type == ActionLocks::PartsSend)
        return data_parts_exchange_endpoint ? data_parts_exchange_endpoint->blocker.cancel() : ActionLock();

    if (action_type == ActionLocks::ReplicationQueue)
        return queue.actions_blocker.cancel();

    if (action_type == ActionLocks::PartsMove)
        return parts_mover.moves_blocker.cancel();

    return {};
}


bool StorageReplicatedMergeTree::waitForShrinkingQueueSize(size_t queue_size, UInt64 max_wait_milliseconds)
{
    Stopwatch watch;

    /// Let's fetch new log entries firstly
    queue.pullLogsToQueue(getZooKeeper());

    Poco::Event target_size_event;
    auto callback = [&target_size_event, queue_size] (size_t new_queue_size)
    {
        if (new_queue_size <= queue_size)
            target_size_event.set();
    };
    const auto handler = queue.addSubscriber(std::move(callback));

    while (!target_size_event.tryWait(50))
    {
        if (max_wait_milliseconds && watch.elapsedMilliseconds() > max_wait_milliseconds)
            return false;

        if (partial_shutdown_called)
            throw Exception("Shutdown is called for table", ErrorCodes::ABORTED);
    }

    return true;
}


bool StorageReplicatedMergeTree::dropPartsInPartition(
    zkutil::ZooKeeper & zookeeper, String & partition_id, StorageReplicatedMergeTree::LogEntry & entry, bool detach)
{
    MergeTreePartInfo drop_range_info;
    if (!getFakePartCoveringAllPartsInPartition(partition_id, drop_range_info))
    {
        LOG_INFO(log, "Will not drop partition " << partition_id << ", it is empty.");
        return false;
    }

    clearBlocksInPartition(zookeeper, partition_id, drop_range_info.min_block, drop_range_info.max_block);

    /** Forbid to choose the parts to be deleted for merging.
      * Invariant: after the `DROP_RANGE` entry appears in the log, merge of deleted parts will not appear in the log.
      */
    String drop_range_fake_part_name = getPartNamePossiblyFake(format_version, drop_range_info);
    {
        std::lock_guard merge_selecting_lock(merge_selecting_mutex);
        queue.disableMergesInBlockRange(drop_range_fake_part_name);
    }

    LOG_DEBUG(log, "Disabled merges covered by range " << drop_range_fake_part_name);

    /// Finally, having achieved the necessary invariants, you can put an entry in the log.
    entry.type = LogEntry::DROP_RANGE;
    entry.source_replica = replica_name;
    entry.new_part_name = drop_range_fake_part_name;
    entry.detach = detach;
    entry.create_time = time(nullptr);

    String log_znode_path = zookeeper.create(zookeeper_path + "/log/log-", entry.toString(), zkutil::CreateMode::PersistentSequential);
    entry.znode_name = log_znode_path.substr(log_znode_path.find_last_of('/') + 1);

    return true;
}


CheckResults StorageReplicatedMergeTree::checkData(const ASTPtr & query, const Context & context)
{
    CheckResults results;
    DataPartsVector data_parts;
    if (const auto & check_query = query->as<ASTCheckQuery &>(); check_query.partition)
    {
        String partition_id = getPartitionIDFromQuery(check_query.partition, context);
        data_parts = getDataPartsVectorInPartition(MergeTreeDataPartState::Committed, partition_id);
    }
    else
        data_parts = getDataPartsVector();

    for (auto & part : data_parts)
    {
        try
        {
            results.push_back(part_check_thread.checkPart(part->name));
        }
        catch (const Exception & ex)
        {
            results.emplace_back(part->name, false, "Check of part finished with error: '" + ex.message() + "'");
        }
    }
    return results;
}

bool StorageReplicatedMergeTree::canUseAdaptiveGranularity() const
{
    const auto storage_settings_ptr = getSettings();
    return storage_settings_ptr->index_granularity_bytes != 0 &&
        (storage_settings_ptr->enable_mixed_granularity_parts ||
            (!has_non_adaptive_index_granularity_parts && !other_replicas_fixed_granularity));
}


StorageInMemoryMetadata
StorageReplicatedMergeTree::getMetadataFromSharedZookeeper(const String & metadata_str, const String & columns_str) const
{
    auto replicated_metadata = ReplicatedMergeTreeTableMetadata::parse(metadata_str);
    StorageInMemoryMetadata result = getInMemoryMetadata();
    result.columns = ColumnsDescription::parse(columns_str);
    result.constraints = ConstraintsDescription::parse(replicated_metadata.constraints);
    result.indices = IndicesDescription::parse(replicated_metadata.skip_indices);

    ParserExpression expression_p;

    /// The only thing, that can be changed is ttl expression
    if (replicated_metadata.primary_key.empty())
        throw Exception("Primary key cannot be empty" , ErrorCodes::LOGICAL_ERROR);

    if (!replicated_metadata.sorting_key.empty())
    {
        result.order_by_ast = parseQuery(expression_p, "(" + replicated_metadata.sorting_key + ")", 0);
        result.primary_key_ast = parseQuery(expression_p, "(" + replicated_metadata.primary_key + ")", 0);
    }
    else
    {
        result.order_by_ast = parseQuery(expression_p, "(" + replicated_metadata.primary_key + ")", 0);
    }
    return result;

}

}<|MERGE_RESOLUTION|>--- conflicted
+++ resolved
@@ -3271,20 +3271,6 @@
         if (new_constraints_str != current_metadata.constraints.toString())
             future_metadata_in_zk.constraints = new_constraints_str;
 
-<<<<<<< HEAD
-        /// Perform settings update locally
-
-        {
-            lockStructureExclusively(table_lock_holder, query_context.getCurrentQueryId());
-            auto old_metadata = getInMemoryMetadata();
-            old_metadata.settings_ast = metadata.settings_ast;
-            changeSettings(metadata.settings_ast, table_lock_holder);
-            DatabaseCatalog::instance().getDatabase(table_id.database_name)->alterTable(query_context, table_id.table_name, old_metadata);
-        }
-
-        /// Modify shared metadata nodes in ZooKeeper.
-=======
->>>>>>> 2e307f99
         Coordination::Requests ops;
 
         String new_metadata_str = future_metadata_in_zk.toString();
@@ -3300,7 +3286,7 @@
             /// Just change settings
             current_metadata.settings_ast = future_metadata.settings_ast;
             changeSettings(current_metadata.settings_ast, table_lock_holder);
-            global_context.getDatabase(table_id.database_name)->alterTable(query_context, table_id.table_name, current_metadata);
+            DatabaseCatalog::instance().getDatabase(table_id.database_name)->alterTable(query_context, table_id.table_name, current_metadata);
         }
 
         /// We can be sure, that in case of successfull commit in zookeeper our
