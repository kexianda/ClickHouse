--- conflicted
+++ resolved
@@ -1622,25 +1622,6 @@
 
     if (!queue_update_in_progress)
     {
-<<<<<<< HEAD
-        if (!update_in_progress)
-        {
-            last_queue_update_start_time.store(time(nullptr));
-            update_in_progress = true;
-        }
-        try
-        {
-            pullLogsToQueue(queue_updating_event);
-            last_queue_update_finish_time.store(time(nullptr));
-            update_in_progress = false;
-            queue_updating_event->wait();
-        }
-        catch (...)
-        {
-            tryLogCurrentException(log, __PRETTY_FUNCTION__);
-            queue_updating_event->tryWait(QUEUE_UPDATE_ERROR_SLEEP_MS);
-        }
-=======
         last_queue_update_start_time.store(time(nullptr));
         queue_update_in_progress = true;
     }
@@ -1649,19 +1630,10 @@
         pullLogsToQueue(queue_updating_task_handle);
         last_queue_update_finish_time.store(time(nullptr));
         queue_update_in_progress = false;
->>>>>>> f811da7e
-    }
-    catch (const zkutil::KeeperException & e)
-    {
-        if (e.code == ZINVALIDSTATE)
-            restarting_thread->wakeup();
-
-        tryLogCurrentException(__PRETTY_FUNCTION__);
-        queue_updating_task_handle->scheduleAfter(QUEUE_UPDATE_ERROR_SLEEP_MS);
     }
     catch (...)
     {
-        tryLogCurrentException(__PRETTY_FUNCTION__);
+        tryLogCurrentException(log, __PRETTY_FUNCTION__);
         queue_updating_task_handle->scheduleAfter(QUEUE_UPDATE_ERROR_SLEEP_MS);
     }
 }
@@ -1907,7 +1879,7 @@
 
 void StorageReplicatedMergeTree::mergeSelectingThread()
 {
-    if (shutdown_called || !is_leader_node)
+    if (!is_leader)
         return;
 
     bool success = false;
@@ -1925,16 +1897,10 @@
             merge_selecting_logs_pulling_is_required = false;
         }
 
-<<<<<<< HEAD
-    while (is_leader)
-    {
-        bool success = false;
-=======
         /// If many merges is already queued, then will queue only small enough merges.
         /// Otherwise merge queue could be filled with only large merges,
         /// and in the same time, many small parts could be created and won't be merged.
         size_t merges_queued = queue.countMerges();
->>>>>>> f811da7e
 
         if (merges_queued >= data.settings.max_replicated_merges_in_queue)
         {
@@ -1957,32 +1923,20 @@
                 success = createLogEntryToMergeParts(future_merged_part.parts, future_merged_part.name, merge_sel_state->deduplicate);
             }
         }
-<<<<<<< HEAD
-        catch (...)
-        {
-            tryLogCurrentException(log, __PRETTY_FUNCTION__);
-        }
-
-        if (!is_leader)
-            break;
-
-        if (!success)
-            merge_selecting_event.tryWait(MERGE_SELECTING_SLEEP_MS);
-=======
     }
     catch (...)
     {
-        tryLogCurrentException(__PRETTY_FUNCTION__);
->>>>>>> f811da7e
-    }
-
-    if (shutdown_called || !is_leader_node)
+        tryLogCurrentException(log, __PRETTY_FUNCTION__);
+    }
+
+    if (!is_leader)
         return;
 
     if (!success)
         merge_selecting_task_handle->scheduleAfter(MERGE_SELECTING_SLEEP_MS);
     else
         merge_selecting_task_handle->schedule();
+
 }
 
 
@@ -2088,12 +2042,15 @@
         LOG_INFO(log, "Became leader");
 
         is_leader = true;
-        merge_selecting_thread = std::thread(&StorageReplicatedMergeTree::mergeSelectingThread, this);
+		merge_sel_state->clearState();
+        merge_selecting_task_handle->activate();
+        merge_selecting_task_handle->schedule();
     };
 
     try
     {
         leader_election = std::make_shared<zkutil::LeaderElection>(
+            context.getSchedulePool(),
             zookeeper_path + "/leader_election",
             *current_zookeeper,    /// current_zookeeper lives for the lifetime of leader_election,
                                    ///  since before changing `current_zookeeper`, `leader_election` object is destroyed in `partialShutdown` method.
@@ -2112,7 +2069,6 @@
     if (!leader_election)
         return;
 
-<<<<<<< HEAD
     /// Shut down the leader election thread to avoid suddenly becoming the leader again after
     /// we have stopped the merge_selecting_thread, but before we have deleted the leader_election object.
     leader_election->shutdown();
@@ -2123,21 +2079,12 @@
         LOG_INFO(log, "Stopped being leader");
 
         is_leader = false;
-        merge_selecting_event.set();
-        merge_selecting_thread.join();
+        merge_selecting_task_handle->deactivate();
     }
 
     /// Delete the node in ZK only after we have stopped the merge_selecting_thread - so that only one
     /// replica assigns merges at any given time.
     leader_election = nullptr;
-=======
-    LOG_INFO(log, "Became leader");
-    is_leader_node = false;
-    merge_selecting_task_handle->activate();
-    merge_sel_state->clearState();
-    is_leader_node = true;
-    merge_selecting_task_handle->schedule();
->>>>>>> f811da7e
 }
 
 
@@ -3828,8 +3775,6 @@
     LOG_TRACE(log, "Deleted " << to_delete_futures.size() << " deduplication block IDs in partition ID " << partition_id);
 }
 
-<<<<<<< HEAD
-=======
 ReplicatedMergeTreeMergeSelectingThread::ReplicatedMergeTreeMergeSelectingThread(StorageReplicatedMergeTree* storage_) :
 	storage(storage_)
 {
@@ -3863,5 +3808,4 @@
     };
 }
 
->>>>>>> f811da7e
 }