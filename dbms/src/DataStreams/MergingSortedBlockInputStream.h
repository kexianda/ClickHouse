#pragma once

#include <queue>

#include <boost/smart_ptr/intrusive_ptr.hpp>

#include <common/logger_useful.h>
#include <Common/SharedBlockRowRef.h>

#include <Core/Row.h>
#include <Core/SortDescription.h>
#include <Core/SortCursor.h>

#include <IO/WriteHelpers.h>

#include <DataStreams/IBlockInputStream.h>


namespace DB
{

namespace ErrorCodes
{
    extern const int CORRUPTED_DATA;
}


/** Merges several sorted streams into one sorted stream.
  */
class MergingSortedBlockInputStream : public IBlockInputStream
{
public:
    /** limit - if isn't 0, then we can produce only first limit rows in sorted order.
      * out_row_sources - if isn't nullptr, then at the end of execution it should contain part numbers of each readed row (and needed flag)
      * quiet - don't log profiling info
      */
    MergingSortedBlockInputStream(
        const BlockInputStreams & inputs_, const SortDescription & description_, size_t max_block_size_,
        UInt64 limit_ = 0, WriteBuffer * out_row_sources_buf_ = nullptr, bool quiet_ = false, bool average_block_sizes_ = false);

    String getName() const override { return "MergingSorted"; }

    bool isSortedOutput() const override { return true; }
    const SortDescription & getSortDescription() const override { return description; }

    Block getHeader() const override { return header; }

protected:
<<<<<<< HEAD
    struct RowRef
    {
        ColumnRawPtrs * columns = nullptr;
        size_t row_num = 0;
        SharedBlockPtr shared_block;

        void swap(RowRef & other)
        {
            std::swap(columns, other.columns);
            std::swap(row_num, other.row_num);
            std::swap(shared_block, other.shared_block);
        }

        /// The number and types of columns must match.
        bool operator==(const RowRef & other) const
        {
            size_t size = columns->size();
            for (size_t i = 0; i < size; ++i)
                if (0 != (*columns)[i]->compareAt(row_num, other.row_num, *(*other.columns)[i], 1))
                    return false;
            return true;
        }

        bool operator!=(const RowRef & other) const
        {
            return !(*this == other);
        }

        void reset()
        {
            RowRef empty;
            swap(empty);
        }

        bool empty() const { return columns == nullptr; }
        size_t size() const { return empty() ? 0 : columns->size(); }
    };

=======
>>>>>>> a2c3fd20
    /// Simple class, which allows to check stop condition during merge process
    /// in simple case it just compare amount of merged rows with max_block_size
    /// in `count_average` case it compares amount of merged rows with linear combination
    /// of block sizes from which these rows were taken.
    struct MergeStopCondition
    {
        size_t sum_blocks_granularity = 0;
        size_t sum_rows_count = 0;
        bool count_average;
        size_t max_block_size;

        MergeStopCondition(bool count_average_, size_t max_block_size_)
            : count_average(count_average_)
            , max_block_size(max_block_size_)
        {}

        /// add single row from block size `granularity`
        void addRowWithGranularity(size_t granularity)
        {
            sum_blocks_granularity += granularity;
            sum_rows_count++;
        }

        /// check that sum_rows_count is enough
        bool checkStop() const;

        bool empty() const
        {
            return sum_blocks_granularity == 0;
        }
    };

    Block readImpl() override;

    void readSuffixImpl() override;

    /// Initializes the queue and the columns of next result block.
    void init(MutableColumns & merged_columns);

    /// Gets the next block from the source corresponding to the `current`.
    template <typename TSortCursor>
    void fetchNextBlock(const TSortCursor & current, std::priority_queue<TSortCursor> & queue);


    Block header;

    const SortDescription description;
    const size_t max_block_size;
    UInt64 limit;
    UInt64 total_merged_rows = 0;

    bool first = true;
    bool has_collation = false;
    bool quiet = false;
    bool average_block_sizes = false;

    /// May be smaller or equal to max_block_size. To do 'reserve' for columns.
    size_t expected_block_size = 0;

    /// Blocks currently being merged.
    size_t num_columns = 0;
    std::vector<SharedBlockPtr> source_blocks;

    using CursorImpls = std::vector<SortCursorImpl>;
    CursorImpls cursors;

    using Queue = std::priority_queue<SortCursor>;
    Queue queue_without_collation;

    using QueueWithCollation = std::priority_queue<SortCursorWithCollation>;
    QueueWithCollation queue_with_collation;

    /// Used in Vertical merge algorithm to gather non-PK/non-index columns (on next step)
    /// If it is not nullptr then it should be populated during execution
    WriteBuffer * out_row_sources_buf;


    /// These methods are used in Collapsing/Summing/Aggregating... SortedBlockInputStream-s.

    /// Save the row pointed to by cursor in `row`.
    template <typename TSortCursor>
    void setRow(Row & row, TSortCursor & cursor)
    {
        for (size_t i = 0; i < num_columns; ++i)
        {
            try
            {
                cursor->all_columns[i]->get(cursor->pos, row[i]);
            }
            catch (...)
            {
                tryLogCurrentException(__PRETTY_FUNCTION__);

                /// Find out the name of the column and throw more informative exception.

                String column_name;
                for (const auto & block : source_blocks)
                {
                    if (i < block->columns())
                    {
                        column_name = block->safeGetByPosition(i).name;
                        break;
                    }
                }

                throw Exception("MergingSortedBlockInputStream failed to read row " + toString(cursor->pos)
                    + " of column " + toString(i) + (column_name.empty() ? "" : " (" + column_name + ")"),
                    ErrorCodes::CORRUPTED_DATA);
            }
        }
    }

    template <typename TSortCursor>
    void setRowRef(SharedBlockRowRef & row_ref, TSortCursor & cursor)
    {
        row_ref.row_num = cursor.impl->pos;
        row_ref.shared_block = source_blocks[cursor.impl->order];
        row_ref.columns = &row_ref.shared_block->all_columns;
    }

    template <typename TSortCursor>
    void setPrimaryKeyRef(SharedBlockRowRef & row_ref, TSortCursor & cursor)
    {
        row_ref.row_num = cursor.impl->pos;
        row_ref.shared_block = source_blocks[cursor.impl->order];
        row_ref.columns = &row_ref.shared_block->sort_columns;
    }

private:

    /** We support two different cursors - with Collation and without.
     * Templates are used instead of polymorphic SortCursor and calls to virtual functions.
     */
    template <typename TSortCursor>
    void initQueue(std::priority_queue<TSortCursor> & queue);

    template <typename TSortCursor>
    void merge(MutableColumns & merged_columns, std::priority_queue<TSortCursor> & queue);

    Logger * log = &Logger::get("MergingSortedBlockInputStream");

    /// Read is finished.
    bool finished = false;
};

}<|MERGE_RESOLUTION|>--- conflicted
+++ resolved
@@ -46,47 +46,6 @@
     Block getHeader() const override { return header; }
 
 protected:
-<<<<<<< HEAD
-    struct RowRef
-    {
-        ColumnRawPtrs * columns = nullptr;
-        size_t row_num = 0;
-        SharedBlockPtr shared_block;
-
-        void swap(RowRef & other)
-        {
-            std::swap(columns, other.columns);
-            std::swap(row_num, other.row_num);
-            std::swap(shared_block, other.shared_block);
-        }
-
-        /// The number and types of columns must match.
-        bool operator==(const RowRef & other) const
-        {
-            size_t size = columns->size();
-            for (size_t i = 0; i < size; ++i)
-                if (0 != (*columns)[i]->compareAt(row_num, other.row_num, *(*other.columns)[i], 1))
-                    return false;
-            return true;
-        }
-
-        bool operator!=(const RowRef & other) const
-        {
-            return !(*this == other);
-        }
-
-        void reset()
-        {
-            RowRef empty;
-            swap(empty);
-        }
-
-        bool empty() const { return columns == nullptr; }
-        size_t size() const { return empty() ? 0 : columns->size(); }
-    };
-
-=======
->>>>>>> a2c3fd20
     /// Simple class, which allows to check stop condition during merge process
     /// in simple case it just compare amount of merged rows with max_block_size
     /// in `count_average` case it compares amount of merged rows with linear combination
